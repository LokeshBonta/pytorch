import re

from dataclasses import dataclass
from typing import List, Dict, Optional, Iterator, Tuple, Set, NoReturn, Sequence, Callable, Union
from enum import Enum
import itertools

# A little trick from https://github.com/python/mypy/issues/6366
# for getting mypy to do exhaustiveness checking
# TODO: put this somewhere else, maybe
def assert_never(x: NoReturn) -> NoReturn:
    raise AssertionError("Unhandled type: {}".format(type(x).__name__))

# ~~~~~~~~~~~~~~~~~~~~~~~~~~~~~~~~~~~~~~~~~~~~~~~~~~~~~~~~~~~~~~~~~~~ #
#
#                           DATA MODEL
#
# ~~~~~~~~~~~~~~~~~~~~~~~~~~~~~~~~~~~~~~~~~~~~~~~~~~~~~~~~~~~~~~~~~~~ #
#
# Some general principles for our data model.
#
# - Stop using C++ data types as the internal data representation
#   format.  Instead, the internal data structures are centered
#   around JIT schema representation.  This avoid a big problem
#   with the old codegen where we read in all the types from
#   native_functions.yaml and then immediately had to retranslate
#   them into C++ types.
#
# - More semantic data representation.  Instead of representing
#   everything as dicts and strings, we define dataclasses for
#   every interesting entity the code generation has to deal with.
#   These dataclasses have strong semantic invariants: for example,
#   we generally require them to roundtrip losslessly into the
#   form they were parsed from.  These structures are immutable
#   and you're expected to populate information once during
#   construction.

# Represent a source location; used for better error reporting
@dataclass(frozen=True)
class Location:
    file: str
    line: int

    def __str__(self) -> str:
        return "{}:{}".format(self.file, self.line)

# Valid values of the 'variants' field in native_functions.yaml
Variant = Enum('Variant', ('function', 'method'))

class UseC10Dispatcher(Enum):
    full = 0
    hacky_wrapper_for_legacy_signatures = 2

# The basic input to the code generation is native_functions.yaml.
# The name "native", BTW, comes from the distinction between native
# functions and legacy TH functions.  The legacy TH functions are gone,
# but the "native" descriptor has stuck.
#
# NativeFunction models a single entry in native_functions.yaml.  Its
# fields roughly correspond to what you would see in the YAML itself,
# but after canonicalization and parsing has occurred.
#
# You can see some of the overall design patterns for how we setup
# dataclasses in this class, but we will defer a complete discussion
# of this at FunctionSchema.
@dataclass(frozen=True)
class NativeFunction:
    # The function schema of the operator in question.  This schema
    # has been parsed; see FunctionSchema for more about its structure.
    # (This type is quoted as we are forward referencing a type
    # defined later in the file.  I opted for this ordering of the
    # classes for expository clarity.)
    func: 'FunctionSchema'

    # Corresponds to the 'use_c10_dispatcher' field.  The default
    # is 'full'
    use_c10_dispatcher: UseC10Dispatcher

    # Whether or not to omit automatic generation of a DeviceGuard
    device_guard: bool

    # What python module to put the function in
    python_module: Optional[str]

    # TODO: figure out what this does
    category_override: Optional[str]

    # If no variants are specified in native_functions.yaml, this is
    # assumed to be {'function'}.
    variants: Set[Variant]

    # Whether or not we should skip generating registrations for
    # this kernel.  This is a bit of a double-edged sword, as manual
    # registrations don't participate in codegen-based selective build!
    manual_kernel_registration: bool

    # Whether or not to skip generating TensorMethod/Functions bindings
    # for this kernel.  Technically, this doesn't actually skip generating
    # the binding; instead, the binding gets generated to __dispatch_{funcname}
    # so you can make use of the normal binding if you need it.
    manual_cpp_binding: bool

    # A mapping of dispatch keys to names of functions implementing
    # them.  In native_functions.yaml, the dispatch entry is optional; in that
    # case, that is equivalent to having written:
    #
    #   dispatch:
    #       Math: $operator_name
    #
    # TODO: str key could be replaced with more explicit enum
    dispatch: Dict[str, str]

    # The location in the YAML file were this native function entry was
    # defined.  This is for conveniently reporting error messages!
    loc: 'Location'

    # Whether or not this out functions is a "structured kernel".  Structured
    # kernels are defined a little differently from normal kernels; in
    # particular, their shape checking logic is defined separately from
    # the kernel.  Only out functions can be structured; other functions
    # delegate to the out function using the structured_delegate keyword.
    # Every structured kernel must have at least an out and a functional
    # variant.
    structured: bool

    # Whether or not this non-out function is a structured kernel, defined
    # in terms of the out kernel referenced by the string here.
    structured_delegate: Optional['OperatorName']

    # Only valid for structured kernels.  Specifies alternative of what
    # to inherit from when defining the meta class for the structured
    # operator.  This will usually be TensorIteratorBase.  This also
    # changes the semantics of set_output to call the parent class.
    structured_inherits: Optional[str]

    # Argument names whose default  should be excluded from the C++ interface.
    # Intended for resolving overload ambiguities between signatures.
    cpp_no_default_args: Set[str]

    # Note [Abstract ATen methods]
    # ~~~~~~~~~~~~~~~~~~~~~~~~~~~~
    # An abstract ATen method is one whose dispatch differs between
    # types.  These are implemented in derived types (with a
    # standard (throwing) definition in Type).  A concrete ATen
    # method is one which has the same dispatch for all types;
    # we just implement it in the base Type.  This is exposed
    # in Declarations.yaml via a field named 'abstract'.
    @property
    def is_abstract(self) -> bool:
        if self.structured_delegate:
            # Structured functions MUST have a dispatch table
            return True
        else:
            return self.dispatch.keys() != {'Math'}

    # NB: The benefit of defining a dataclass is that we automatically get
    # a constructor defined for all the fields we specify.  No need
    # to explicitly write it out.

    @staticmethod
    def from_yaml(ei: Dict[str, object], loc: 'Location') -> 'NativeFunction':
        """
        Parse a NativeFunction from a dictionary as directly parsed
        from native_functions.yaml
        """
        e = ei.copy()

        funcs = e.pop('func')
        assert isinstance(funcs, str), f'not a str: {funcs}'
        func = FunctionSchema.parse(funcs)

<<<<<<< HEAD
        use_c10_dispatcher_s = e.pop('use_c10_dispatcher', 'full')
        if use_c10_dispatcher_s == 'full':
=======
        cpp_no_default_args_list = e.pop('cpp_no_default_args', [])
        assert isinstance(cpp_no_default_args_list, list)
        cpp_no_default_args = set(cpp_no_default_args_list)

        use_c10_dispatcher_s = e.pop('use_c10_dispatcher', None)
        if use_c10_dispatcher_s is None:
            use_c10_dispatcher = UseC10Dispatcher.full
        elif use_c10_dispatcher_s == 'full':
>>>>>>> 945413cc
            use_c10_dispatcher = UseC10Dispatcher.full
        elif use_c10_dispatcher_s == 'hacky_wrapper_for_legacy_signatures':
            use_c10_dispatcher = UseC10Dispatcher.hacky_wrapper_for_legacy_signatures
        else:
            raise AssertionError(
                f'use_c10_dispatcher must be full or hacky_wrapper_for_legacy_signatures, got {use_c10_dispatcher}')

        variants_s = e.pop('variants', 'function')
        assert isinstance(variants_s, str)
        variants: Set[Variant] = set()
        for v in variants_s.split(', '):
            if v == 'function':
                variants.add(Variant.function)
            elif v == 'method':
                variants.add(Variant.method)
            else:
                raise AssertionError(f'illegal variant {v}')

        manual_kernel_registration = e.pop('manual_kernel_registration', False)
        assert isinstance(manual_kernel_registration, bool), f'not a bool: {manual_kernel_registration}'

        manual_cpp_binding = e.pop('manual_cpp_binding', False)
        assert isinstance(manual_cpp_binding, bool), f'not a bool: {manual_cpp_binding}'

        device_guard = e.pop('device_guard', True)
        assert isinstance(device_guard, bool), f'not a bool: {device_guard}'

        structured = e.pop('structured', False)
        assert isinstance(structured, bool), f'not a bool: {structured}'

        structured_delegate_s = e.pop('structured_delegate', None)
        assert structured_delegate_s is None or isinstance(structured_delegate_s, str), f'not a str: {structured_delegate}'
        structured_delegate: Optional[OperatorName] = None
        if structured_delegate_s is not None:
            structured_delegate = OperatorName.parse(structured_delegate_s)

        structured_inherits = e.pop('structured_inherits', None)
        assert structured_inherits is None or isinstance(structured_inherits, str), f'not a str: {structured_inherits}'

        python_module = e.pop('python_module', None)
        assert python_module is None or isinstance(python_module, str), f'not a str: {python_module}'

        category_override = e.pop('category_override', None)
        assert category_override is None or isinstance(category_override, str), f'not a str: {category_override}'

        raw_dispatch = e.pop('dispatch', None)
        assert raw_dispatch is None or isinstance(raw_dispatch, dict), e
        dispatch: Dict[str, str] = {}
        if raw_dispatch is not None:
            assert not manual_kernel_registration, \
                "cannot specify both manual_kernel_registration and dispatch; with " \
                "manual registration, dispatch has no effect!"
            for ks, v in raw_dispatch.items():
                if ks == '__line__':
                    continue  # not worth tracking line numbers for dispatch entries
                assert isinstance(ks, str), e
                assert isinstance(v, str), e
                for k in ks.split(","):
                    dispatch[k.strip()] = v
        else:
            from tools.codegen.api import cpp
            dispatch['Math'] = cpp.name(func)

        assert not ('DefaultBackend' in dispatch and 'Math' in dispatch), \
            "cannot specify both DefaultBackend and Math on a single kernel; each " \
            "strictly subsumes the other.  If you wanted to provide an explicit autograd " \
            "implementation, specify DefaultBackend; otherwise specify Math only"

        e.pop('__line__')
        assert not e, f"leftover entries: {e}"

        return NativeFunction(
            func=func,
            use_c10_dispatcher=use_c10_dispatcher,
            variants=variants,
            structured=structured,
            structured_delegate=structured_delegate,
            structured_inherits=structured_inherits,
            manual_kernel_registration=manual_kernel_registration,
            manual_cpp_binding=manual_cpp_binding,
            python_module=python_module,
            category_override=category_override,
            dispatch=dispatch,
            device_guard=device_guard,
            loc=loc,
            cpp_no_default_args=cpp_no_default_args,
        )

    def validate_unstructured(self) -> None:
        # TODO: probably better to accumulate these errors and report them all
        # at once
        assert not self.structured, "This function is structured, but there was " \
            "no valid functional variant of it."
        assert self.structured_delegate, "This function delegates to another structured out function, " \
            "but no valid function was found (the delegate may not exist, or it has the wrong type)"

    # __post_init__ functions in dataclasses can be used to do extra
    # validation after construction.
    #
    # Notice that we don't do any type validation here.  In fact, we
    # rely exclusively on mypy to check if you've done types correctly!
    # Validation is for nontrivial invariants that cannot be (conveniently)
    # encoded in the type system.
    def __post_init__(self) -> None:
        if self.func.arguments.out:
            assert self.variants == {Variant.function}, "Native functions with out arguments MUST " \
                "be declared with only function variant; e.g., variants: function; " \
                "otherwise you will tickle a Python argument binding bug " \
                "(which usually manifests itself as the result variable being undefined.)"
        if self.structured:
            assert self.func.kind() == SchemaKind.out, "Put structured field on the out= " \
                "variant of a function; did you mean structured_delegate?"
            assert self.device_guard, "device_guard: False is not respected by structured kernels"
        if self.structured_delegate:
            assert self.func.kind() != SchemaKind.out, "structured_delegate field not allowed " \
                "on out= functions; did you mean structured?"
            assert self.device_guard, "device_guard: False is not respected by structured kernels"
        # Technically, with the asserts above, this assert is impossible to
        # happen
        assert not (self.structured and self.structured_delegate), \
            "Cannot have both structured and structured_delegate on function"
        defaulted_arguments = {a.name for a in self.func.schema_order_arguments()
                               if a.default is not None}
        invalid_args = set.difference(self.cpp_no_default_args, defaulted_arguments)
        assert len(invalid_args) == 0, f'Invalid cpp_no_default_args: {invalid_args}'
        if self.structured or self.structured_delegate:
            assert self.use_c10_dispatcher is UseC10Dispatcher.full, \
                "Structured kernels MUST be use_c10_dispatcher: full; port your argument order"

SchemaKind = Enum('SchemaKind', ('functional', 'inplace', 'out'))

# A structured kernel is guaranteed to have a functional and out variant, and
# optionally an inplace variant.
@dataclass(frozen=True)
class StructuredNativeFunctions:
    functional: NativeFunction
    inplace: Optional[NativeFunction]
    out: NativeFunction

    def __post_init__(self) -> None:
        test_sig: FunctionSchema = self.functional.func.signature()
        for f in self.functions():
            if test_sig != f.func.signature():
                raise AssertionError(
                    "StructuredNativeFunctions constructed from two NativeFunctions "
                    f"that don't have matching signatures: {test_sig} != {f.func.signature()}"
                )
        assert self.functional.func.kind() == SchemaKind.functional
        assert self.functional.structured_delegate == self.out.func.name, \
            f"{self.functional.func.name} delegates to {self.functional.structured_delegate} " \
            f"but its actual delegate is {self.out.func.name}"
        assert self.out.func.kind() == SchemaKind.out
        assert self.out.structured
        # For now, structured composite kernels are not supported (need some
        # design work to figure out how to make the composite case work)
        assert self.out.dispatch.keys() != {'Math'}
        if self.inplace is not None:
            assert self.inplace.func.kind() == SchemaKind.inplace
            assert self.inplace.structured_delegate == self.out.func.name

    def signature(self) -> 'FunctionSchema':
        return self.out.func.signature()

    def functions(self) -> Iterator[NativeFunction]:
        yield self.out
        yield self.functional
        if self.inplace is not None:
            yield self.inplace

    @staticmethod
    def from_dict(d: Dict[SchemaKind, NativeFunction]) -> Optional['StructuredNativeFunctions']:
        functional = d.get(SchemaKind.functional)
        inplace = d.get(SchemaKind.inplace)
        out = d.get(SchemaKind.out)
        if functional is None or out is None or not out.structured:
            return None
        return StructuredNativeFunctions(
            functional=functional,
            inplace=inplace,
            out=out,
        )

# The function schema is undoubtedly the most important data structure
# in all of the codegen, as it defines the type signature for operators,
# and most of the code generation we do is type directed (e.g., look at
# the types, decide what to do.  Think about how we code generate
# C++ function stubs!)
#
# We will also see in this class the general structure for how we model
# data in this code generation.  A few notable properties to point out
# ahead of time:
#
#   - These dataclasses are a *lossless* representation of the strings
#     they are parsed from.  In fact, we assert that given the
#     information stored in the dataclass, we can exactly reconstruct
#     the string we parsed from (and assert this inside the parse
#     definition).  There are a few reasons for this:
#
#       - If you find that it is difficult to reconstruct the string
#         given a dataclass, that is a clue that you are data
#         representation is wrong.
#
#       - It helps ensure that all relevant information is present
#         in the dataclass, so that downstream users aren't tempted
#         to reparse the original string to get some information
#         that was omitted.
#
#       - It forces you to represent the data in-memory in the same way
#         it is recorded textually, which makes the dataclasses easier
#         to understand for someone who is familiar with the
#         textual format.  (As a tradeoff, it means you have to model
#         the syntax, even when it is inconvenient.  But maybe that means
#         the syntax is bad!)  If you don't understand the internal
#         representation, go look at the printing code to see how
#         it maps onto the surface syntax!
#
#       - It makes it easy to test the parsing code, as parsing code
#         that is inconsistent with the string code will fail early
#         and loudly.  (As a tradeoff, it makes the parsing code a bit
#         brittle (in particular, with trivial whitespace changes you
#         are likely to trigger an assert error).
#
#     In general, try to make the __str__ code as simple as possible
#     (even at the cost of more complex parsing logic.)  Additionally,
#     try to minimize redundancy in data representation.  (Precomputed
#     fields are OK though: they are defined as a simple function on
#     the canonical representation in question.)
#
#   - These dataclasses are all frozen; once constructed their
#     values never change.  This makes it easy to tell where any
#     given data came from: just look to the constructor.  As a
#     tradeoff, you can't easily "decorate" a schema with extra
#     information from a post-facto analysis.  We impose this
#     restriction to make these structures more understandable.
#
@dataclass(frozen=True)
class FunctionSchema:
    # The name of the operator this function schema describes.
    name: 'OperatorName'

    arguments: 'Arguments'

    # TODO: Need to handle collisions with argument names at some point
    returns: Tuple['Return', ...]

    def schema_order_arguments(self) -> Iterator['Argument']:
        return itertools.chain(
            self.arguments.flat_positional,
            self.arguments.flat_kwarg_only,
            self.arguments.out
        )

    @staticmethod
    def parse(func: str) -> 'FunctionSchema':
        # We should probably get a proper parser here
        assert ' -> ' in func, "function schema missing return type (spaces are mandatory)"
        func_decl, return_decl = [x.strip() for x in func.split(' -> ')]
        ops, args = func_decl.split('(', 1)
        assert args[-1] == ")", "Expecting closing )"
        args = args[:-1]
        name = OperatorName.parse(ops)
        arguments = Arguments.parse(args)
        returns = parse_returns(return_decl)
        r = FunctionSchema(
            name=name,
            arguments=arguments,
            returns=returns
        )
        assert str(r) == func, f'{str(r)} != {func}'
        return r

    def __post_init__(self) -> None:
        for arg, ret in zip(self.arguments.out, self.returns):
            assert arg.annotation == ret.annotation, \
                "Out arguments must have matching return Tensor; furthermore, " \
                "the ith-argument needs to correspond to the ith return"
        # Invariant: we expect out arguments to appear as keyword arguments in the schema.
        # This means that all mutable returns should be aliased to a keyword argument
        # (except for "self", which we explicitly don't treat as an out argument because of its use in methods)
        # See Note [is_out_fn]
        out_and_self = list(self.arguments.out) + [arg for arg in self.arguments.flat_positional if arg.name == "self"]
        mutable_returns = [ret for ret in self.returns if ret.annotation is not None and ret.annotation.is_write]
        for ret in mutable_returns:
            assert any([ret.annotation == arg.annotation for arg in out_and_self]), \
                "All mutable returns must be aliased either to a keyword argument, or to \"self\". " \
                "Did you forget to mark an out argument as keyword-only?"
        if self.arguments.out:
            assert len(self.arguments.out) == len(self.returns), \
                "Must return as many arguments as there are out arguments"
        if self.name.name.inplace:
            # TODO: fixme
            if str(self.name) not in [
                    '_amp_foreach_non_finite_check_and_unscale_',
                    '_foreach_add_.ScalarList',
                    '_foreach_sub_.ScalarList',
                    '_foreach_mul_.ScalarList',
                    '_foreach_div_.ScalarList',
                    '_foreach_add_.Scalar',
                    '_foreach_sub_.Scalar',
                    '_foreach_mul_.Scalar',
                    '_foreach_div_.Scalar',
                    '_foreach_add_.List',
                    '_foreach_sub_.List',
                    '_foreach_mul_.List',
                    '_foreach_div_.List',
                    '_foreach_exp_',
                    '_foreach_sqrt_',
                    '_foreach_abs_',
                    '_foreach_acos_',
                    '_foreach_asin_',
                    '_foreach_atan_',
                    '_foreach_ceil_',
                    '_foreach_cos_',
                    '_foreach_cosh_',
                    '_foreach_erf_',
                    '_foreach_erfc_',
                    '_foreach_expm1_',
                    '_foreach_floor_',
                    '_foreach_log_',
                    '_foreach_log10_',
                    '_foreach_log1p_',
                    '_foreach_log2_',
                    '_foreach_neg_',
                    '_foreach_tan_',
                    '_foreach_tanh_',
                    '_foreach_sin_',
                    '_foreach_sinh_',
                    '_foreach_round_',
                    '_foreach_lgamma_',
                    '_foreach_frac_',
                    '_foreach_reciprocal_',
                    '_foreach_sigmoid_',
                    '_foreach_trunc_',
                    '_foreach_addcmul_.Scalar',
                    '_foreach_addcdiv_.Scalar',
                    '_foreach_addcmul_.ScalarList',
                    '_foreach_addcdiv_.ScalarList',
                    '_foreach_zero_']:
                assert len(self.returns) == 1

    def is_out_fn(self) -> bool:
        # Note [is_out_fn]
        #
        # out functions are the variants which take an explicit out= argument
        # to populate into.  We need to know if a schema corresponds to an
        # out function for several reasons:
        #
        #   - They codegen differently in C++ API
        #       - codegen to at::add_out rather than at::add
        #       - out argument is moved to front of C++ argument list
        #
        # out functions are DEFINED to be any function with a keyword-only
        # argument that is mutable.  In principle, this could lead to a
        # false positive if you define a function that mutates a
        # kwarg only argument, but this isn't the "true" output of this
        # function.  A more robust definition that would work in this
        # case would also look at:
        #
        #   - The output types.  Out functions take in the arguments
        #     they mutate and then return them again; this is sort
        #     of "definitionally" what makes something an out function.
        #     Historically, we DO check this for consistency.
        #   - Correspondence with pure variant.  An out function
        #     should have a signature equivalent to its pure variant,
        #     but just with extra kwargs for the output elements.  This
        #     is difficult to actually check for and historically
        #     we only do this check in tools/
        return bool(self.arguments.out)

    def kind(self) -> SchemaKind:
        """
        What kind of schema is this?  A functional schema is one
        that returns a newly allocated output; an inplace schema
        modifies the self argument inplace; an out schema writes
        the result into an explicitly provided out argument.
        """
        is_inplace = self.name.name.inplace
        is_out = bool(self.arguments.out)
        assert not (is_inplace and is_out)
        if is_inplace:
            return SchemaKind.inplace
        elif is_out:
            return SchemaKind.out
        else:
            return SchemaKind.functional

    def signature(self) -> 'FunctionSchema':
        """
        Certain schemas are 'related', in that they are simply
        inplace/out/functional versions of the same function.  This method
        factors these schemas into the "core" functional signature which
        is equal across all versions.

        Here is what normalization happens to the schema to convert
        it to a signature:
        - The overload name is stripped (name is retained, since
          it expresses semantic content about what the function does)
        - Inplace is set False
        - Out arguments are stripped
        - Mutability annotations are stripped  (this is sound
          because you cannot overload on mutability annotation)
        """

        def strip_ret_annotation(r: Return) -> Return:
            return Return(
                name=r.name,
                type=r.type,
                annotation=None,
            )

        return FunctionSchema(
            name=OperatorName(
                name=BaseOperatorName(
                    base=self.name.name.base,
                    inplace=False,
                    dunder_method=self.name.name.dunder_method,
                ),
                overload_name="",  # stripped
            ),
            arguments=self.arguments.signature(),
            returns=tuple(map(strip_ret_annotation, self.returns)),
        )

    def __str__(self) -> str:
        all_arguments_str = str(self.arguments)
        if len(self.returns) == 1:
            returns = str(self.returns[0])  # omit parentheses
        else:
            returns = '(' + ', '.join(map(str, self.returns)) + ')'
        return f'{self.name}({all_arguments_str}) -> {returns}'

# Here is the rest of the data model, described more briefly.

# Simplified version for what actually shows up in built-ins.
# Look at alias_info.h for expanded syntax.  If you need the structure,
# you also need to make this structure recursive so it can be lined
# up with the type components too.  For primitives this isn't really
# necessary
@dataclass(frozen=True)
class Annotation:
    # Typically only has one element.  Not actually a set so
    # we can conveniently assume it is canonically ordered
    alias_set: Tuple[str, ...]
    is_write: bool

    @staticmethod
    def parse(ann: str) -> 'Annotation':
        m = re.match(r'^([a-z])(!?)$', ann)
        assert m is not None, f'unrecognized alias annotation {ann}'
        alias_set = (m.group(1),)
        is_write = m.group(2) == '!'
        r = Annotation(alias_set=alias_set, is_write=is_write)
        assert str(r) == ann, f'{r} != {ann}'
        return r

    def __str__(self) -> str:
        alias_set = '|'.join(self.alias_set)
        is_write = '!' if self.is_write else ''
        return f'{alias_set}{is_write}'

# The base class for the type system.  This is also loosely modeled
# off of jit_type.h, but we've simplified the hierarchy to focus
# in on the aspects of the type system that matter for code generation
# (for example, there's no SingleElementType subclass anymore).
# You never actually construct a Type; usually it's going to be one
# of the subclasses.  If Python had ADTs this would be one!
@dataclass(frozen=True)
class Type:
    @staticmethod
    def parse(t: str) -> 'Type':
        r = Type._parse(t)
        assert str(r) == t, f'{r} != {t}'
        return r

    @staticmethod
    def _parse(t: str) -> 'Type':
        m = re.match(r'^(.+)\?$', t)
        if m is not None:
            return OptionalType(Type.parse(m.group(1)))
        m = re.match(r'^(.+)\[([0-9]+)?\]$', t)
        if m is not None:
            size = int(m.group(2)) if m.group(2) is not None else None
            return ListType(elem=Type.parse(m.group(1)), size=size)
        try:
            return BaseType(BaseTy[t])
        except KeyError:
            raise RuntimeError(f"unrecognized type {t}")

    def __str__(self) -> str:
        raise NotImplementedError

    # WARNING: These concepts are not very well-defined.  For example,
    # is "int?" nullable? How about "int?[]".  They are defined
    # so we can conveniently generate legacy Declarations.yaml but
    # really we should probably just remove these at some point

    def is_tensor_like(self) -> bool:
        raise NotImplementedError

    def is_nullable(self) -> bool:
        raise NotImplementedError

    def is_list_like(self) -> Optional['ListType']:
        raise NotImplementedError

# Base types are simple, atomic types with no further structure
BaseTy = Enum('BaseTy', (
    'Generator',
    'ScalarType',
    'Tensor',
    'int',
    'Dimname',
    'float',
    'str',
    'bool',
    'Layout',
    'Device',
    'Scalar',
    'MemoryFormat',
    'QScheme',
    'Storage',
    'Stream',
    'ConstQuantizerPtr',  # TODO: rename
))

@dataclass(frozen=True)
class BaseType(Type):
    name: BaseTy

    def __str__(self) -> str:
        return f'{self.name.name}'

    def is_tensor_like(self) -> bool:
        return self.name == BaseTy.Tensor

    def is_nullable(self) -> bool:
        return False

    def is_list_like(self) -> Optional['ListType']:
        return None

# Optional types may be specified, or may also be validly given None
@dataclass(frozen=True)
class OptionalType(Type):
    elem: Type

    def __str__(self) -> str:
        return f'{self.elem}?'

    def is_tensor_like(self) -> bool:
        return self.elem.is_tensor_like()

    def is_nullable(self) -> bool:
        return True

    def is_list_like(self) -> Optional['ListType']:
        return self.elem.is_list_like()

# List types specify that we may have multiples of an element.  We
# also support explicit sizes on list types, but these have
# some nontrivial semantics!  (However, for C++ API purposes, explicit
# sizes are mostly erased from the type system.)
#
# DANGER WILL ROBINSON: C++ elaboration depends on elem type; e.g.,
# int[] elaborates differently than bool[3]!
@dataclass(frozen=True)
class ListType(Type):
    elem: Type
    size: Optional[int]

    def __str__(self) -> str:
        size = f'{self.size}' if self.size else ''
        return f'{self.elem}[{size}]'

    def is_tensor_like(self) -> bool:
        return self.elem.is_tensor_like()

    def is_nullable(self) -> bool:
        return self.elem.is_nullable()

    def is_list_like(self) -> Optional['ListType']:
        return self

@dataclass(frozen=True)
class Argument:
    # NB: I didn't put kwarg_only as a boolean field here, unlike
    # c10::Argument, so that printing works correctly

    name: str
    type: Type
    default: Optional[str]

    # The semantics of the annotation field are a little strange.
    #
    # Alias annotations parametrize Tensors (since Tensors are the only things
    # that can alias.)  This motivates why I write Tensor(a!)?  (and not, for
    # example, Tensor?(a!)), because the (a!) describes aliasing on the tensor,
    # which may be optional (i.e., the alias annotation should bind first to
    # Tensor, before the optional postfix annotation).
    #
    # However, despite being a property of Tensor, we (and c10::Argument)
    # store the annotation at the top level of the Argument, rather than
    # inside the embedded Tensor type.  In the C++ version of this
    # class, we then go through great lengths to mimic the type
    # structure in the annotation structure so we can correlate
    # annotations with types.
    #
    # Now, it turns out, in all applications in code generation, the
    # structure of annotated types is very simple.  So we just hard
    # code it here.  But if we ever do get anything more complex, this
    # model will have to change!
    annotation: Optional[Annotation]

    @staticmethod
    def parse(arg: str) -> 'Argument':
        name: str
        default: Optional[str]
        type_and_annot, name_and_default = arg.rsplit(' ', 1)
        if '=' in name_and_default:
            name, default = name_and_default.split('=')
        else:
            name = name_and_default
            default = None
        # TODO: deduplicate annotation matching with Return
        match = re.match(r'Tensor\((.+)\)(.*)', type_and_annot)
        annotation: Optional[Annotation]
        if match:
            # If you update this, make sure the __str__ still works too
            assert match.group(2) in ['', '?', '[]'], 'unrecognized alias analysis form with Tensor'
            type_s = 'Tensor' + match.group(2)
            annotation = Annotation.parse(match.group(1))
        else:
            type_s = type_and_annot
            annotation = None
        type = Type.parse(type_s)
        r = Argument(
            name=name,
            type=type,
            default=default,
            annotation=annotation,
        )
        assert str(r) == arg, f'{str(r)} != {arg}'
        return r

    @property
    def is_write(self) -> bool:
        return self.annotation is not None and self.annotation.is_write

    def __str__(self) -> str:
        type = f'{self.type}'
        if self.annotation:
            assert type in ['Tensor', 'Tensor?', 'Tensor[]']
            type = type.replace('Tensor', f'Tensor({self.annotation})')
        if self.name is None:
            return type
        else:
            mb_default = ''
            if self.default:
                mb_default = f'={self.default}'
            return f"{type} {self.name}{mb_default}"


@dataclass(frozen=True)
class Return:
    name: Optional[str]
    type: Type
    annotation: Optional[Annotation]

    @staticmethod
    def parse(arg: str) -> 'Return':
        name: Optional[str]
        if ' ' in arg:
            type_and_annot, name = arg.rsplit(' ', 1)
        else:
            type_and_annot = arg
            name = None
        match = re.match(r'Tensor\((.+)\)(.*)', type_and_annot)
        annotation: Optional[Annotation]
        if match:
            # If you update this, make sure the __str__ still works too
            assert match.group(2) in ['', '?', '[]'], 'unrecognized alias analysis form with Tensor'
            type_s = 'Tensor' + match.group(2)
            annotation = Annotation.parse(match.group(1))
        else:
            type_s = type_and_annot
            annotation = None
        type = Type.parse(type_s)
        r = Return(
            name=name,
            type=type,
            annotation=annotation,
        )
        assert str(r) == arg, f'{str(r)} != {arg}'
        return r

    @property
    def is_write(self) -> bool:
        return self.annotation is not None and self.annotation.is_write

    def __str__(self) -> str:
        type = f'{self.type}'
        if self.annotation:
            assert type in ['Tensor', 'Tensor?', 'Tensor[]']
            type = type.replace('Tensor', f'Tensor({self.annotation})')
        if self.name is None:
            return type
        else:
            return f"{type} {self.name}"


# Represents the self argument for functions that may be methods
@dataclass(frozen=True)
class SelfArgument:
    argument: Argument

# Bundle of arguments that represent a TensorOptions.  This is mostly
# relevant for the public C++ API but we bake it into the core data
# model because other APIs often have to interact with it
@dataclass(frozen=True)
class TensorOptionsArguments:
    dtype: Argument
    layout: Argument
    device: Argument
    pin_memory: Argument

    def all(self) -> Sequence[Argument]:
        return [self.dtype, self.layout, self.device, self.pin_memory]

@dataclass(frozen=True)
class Arguments:
    # pre_self_positional is usually empty, but is notably non-empty
    # for where.self, where the condition argument comes before the
    # self argument
    pre_self_positional: Tuple[Argument, ...]
    self_arg: Optional[SelfArgument]
    post_self_positional: Tuple[Argument, ...]

    pre_tensor_options_kwarg_only: Tuple[Argument, ...]
    tensor_options: Optional[TensorOptionsArguments]
    # post_tensor_options is typically memory format, which should be
    # part of tensor options but isn't right now, and is usually
    # placed after the tensor options arguments
    post_tensor_options_kwarg_only: Tuple[Argument, ...]

    # Unlike in the previous codegen, we have factored out 'out' arguments
    # in the canonical representation, removing them from kwarg
    # arguments.  This choice is justified by numerous downstream
    # transformations which treat out arguments specially; additionally,
    # you can see that canonicity is not violated!
    out: Tuple[Argument, ...]  # these are also kwarg-only

    @property
    def flat_non_out(self) -> Sequence[Argument]:
        ret: List[Argument] = []
        ret.extend(self.flat_positional)
        ret.extend(self.flat_kwarg_only)
        return ret

    @property
    def flat_positional(self) -> Sequence[Argument]:
        ret: List[Argument] = []
        ret.extend(self.pre_self_positional)
        if self.self_arg is not None:
            ret.append(self.self_arg.argument)
        ret.extend(self.post_self_positional)
        return ret

    # NB: doesn't contain out arguments
    @property
    def flat_kwarg_only(self) -> Sequence[Argument]:
        ret: List[Argument] = []
        ret.extend(self.pre_tensor_options_kwarg_only)
        if self.tensor_options is not None:
            ret.extend(self.tensor_options.all())
        ret.extend(self.post_tensor_options_kwarg_only)
        return ret

    @property
    def non_out(self) -> Sequence[Union[Argument, SelfArgument, TensorOptionsArguments]]:
        ret: List[Union[Argument, SelfArgument, TensorOptionsArguments]] = []
        ret.extend(self.positional)
        ret.extend(self.kwarg_only)
        return ret

    @property
    def positional(self) -> Sequence[Union[Argument, SelfArgument]]:
        ret: List[Union[Argument, SelfArgument]] = []
        ret.extend(self.pre_self_positional)
        if self.self_arg is not None:
            ret.append(self.self_arg)
        ret.extend(self.post_self_positional)
        return ret

    @property
    def kwarg_only(self) -> Sequence[Union[Argument, TensorOptionsArguments]]:
        ret: List[Union[Argument, TensorOptionsArguments]] = []
        ret.extend(self.pre_tensor_options_kwarg_only)
        if self.tensor_options is not None:
            ret.append(self.tensor_options)
        ret.extend(self.post_tensor_options_kwarg_only)
        return ret

    def signature(self) -> 'Arguments':
        # dataclasses.replace could be used here, but it is less
        # type safe so for now I've opted to type everything out
        def strip_arg_annotation(a: Argument) -> Argument:
            return Argument(
                name=a.name,
                type=a.type,
                default=a.default,  # hmmm
                annotation=None,
            )

        return Arguments(
            pre_self_positional=tuple(map(strip_arg_annotation, self.pre_self_positional)),
            self_arg=SelfArgument(
                strip_arg_annotation(self.self_arg.argument)
            ) if self.self_arg is not None else None,
            post_self_positional=tuple(map(strip_arg_annotation, self.post_self_positional)),
            pre_tensor_options_kwarg_only=tuple(map(strip_arg_annotation, self.pre_tensor_options_kwarg_only)),
            # NB: tensor_options guaranteed to not have any alias annotations
            tensor_options=self.tensor_options,
            post_tensor_options_kwarg_only=tuple(map(strip_arg_annotation, self.post_tensor_options_kwarg_only)),
            # out arguments are dropped in signature
            out=(),
        )


    @staticmethod
    def _preparse(args: str) -> Tuple[List[Argument], List[Argument], List[Argument]]:
        positional: List[Argument] = []
        kwarg_only: List[Argument] = []
        out: List[Argument] = []
        arguments_acc = positional

        # TODO: Use a real parser here; this will get bamboozled
        # by signatures that contain things like std::array<bool, 2> (note the space)
        for arg in args.split(', '):
            if not arg:
                continue
            if arg == '*':
                assert arguments_acc is positional, "invalid syntax: kwarg-only specifier * can only occur once"
                arguments_acc = kwarg_only
                continue
            parg = Argument.parse(arg)
            # Currently, we rely directly on the invariant that there are NO
            # kwarg-only mutating arguments.  If you want to relax this,
            # we will need a more semantic way of matching that takes
            # into account return arguments.  In that case, you will have
            # to manage out computation a level up, in FunctionSchema.  See Note
            # [is_out_fn]
            if parg.annotation is not None and parg.annotation.is_write:
                if arguments_acc is positional:
                    pass  # do nothing
                elif arguments_acc is kwarg_only:
                    arguments_acc = out
            else:
                assert arguments_acc is not out
            arguments_acc.append(parg)

        return positional, kwarg_only, out

    @staticmethod
    def parse(args: str) -> 'Arguments':
        """
        Input: 'int x, int y, int z'
        """

        # We do this in two phases.  First we parse into three
        # main categories: positional, kwarg_only, out.
        # Then, we reparse positional and kwarg_only to separate
        # out the self argument and tensor options arguments.

        positional, kwarg_only, out = Arguments._preparse(args)

        # Split self argument
        self_ix = None
        for i, a in enumerate(positional):
            if a.name == "self":
                self_ix = i
                break
        pre_self_positional: List[Argument]
        self_arg: Optional[SelfArgument]
        post_self_positional: List[Argument]
        if self_ix is not None:
            pre_self_positional = positional[:self_ix]
            self_arg = SelfArgument(positional[self_ix])
            post_self_positional = positional[self_ix + 1:]
        else:
            pre_self_positional = []
            self_arg = None
            post_self_positional = positional

        # Group tensor options arguments
        pre_tensor_options_kwarg_only: List[Argument] = []
        tensor_options: Optional[TensorOptionsArguments] = None
        post_tensor_options_kwarg_only: List[Argument] = []
        kwarg_only_acc = pre_tensor_options_kwarg_only

        def pred(name: str, ty: Type) -> Callable[[Argument], bool]:
            return lambda a: a.name == name and a.type in [ty, OptionalType(ty)]
        predicates = [  # order matters
            pred('dtype', Type.parse('ScalarType')),
            pred('layout', Type.parse('Layout')),
            pred('device', Type.parse('Device')),
            pred('pin_memory', Type.parse('bool')),
        ]

        i = 0
        while i < len(kwarg_only):
            # If there is enough space...
            if i <= len(kwarg_only) - len(predicates):
                # And the next len(predicates) arguments look like TensorOptions arguments
                if all(p(a) for p, a in zip(predicates, kwarg_only[i : i + len(predicates)])):
                    assert kwarg_only_acc is pre_tensor_options_kwarg_only
                    # Group them together as one argument
                    tensor_options = TensorOptionsArguments(
                        dtype=kwarg_only[i],
                        layout=kwarg_only[i + 1],
                        device=kwarg_only[i + 2],
                        pin_memory=kwarg_only[i + 3],
                    )
                    i += len(predicates)
                    kwarg_only_acc = post_tensor_options_kwarg_only
                    continue
            kwarg_only_acc.append(kwarg_only[i])
            i += 1

        return Arguments(
            pre_self_positional=tuple(pre_self_positional),
            self_arg=self_arg,
            post_self_positional=tuple(post_self_positional),
            pre_tensor_options_kwarg_only=tuple(pre_tensor_options_kwarg_only),
            tensor_options=tensor_options,
            post_tensor_options_kwarg_only=tuple(post_tensor_options_kwarg_only),
            out=tuple(out),
        )


    def __str__(self) -> str:
        all_arguments: List[str] = []
        all_arguments.extend(map(str, self.flat_positional))
        if self.flat_kwarg_only or self.out:
            all_arguments.append('*')
        all_arguments.extend(map(str, self.flat_kwarg_only))
        all_arguments.extend(map(str, self.out))
        return ', '.join(all_arguments)

    def __post_init__(self) -> None:
        # TODO: These invariants are weirdly asymmetric?
        # TODO: Fancier types?
        if self.self_arg is None:
            assert not self.pre_self_positional
        if self.tensor_options is None:
            assert not self.post_tensor_options_kwarg_only


# Names that validly are __iXXX__ indicating inplace operations.
# Taken from https://www.python.org/dev/peps/pep-0203/#new-methods
# NB: PyTorch hasn't actually implemented all of these
AUGMENTED_ASSIGNMENT_NAMES = ['add', 'sub', 'mul', 'div', 'mod', 'pow', 'lshift', 'rshift', 'and', 'xor', 'or']

# A BaseOperatorName is what we think of the operator name, without
# the overload name.  Unusually, we don't represent this as just a
# string; instead, we directly represent a few important semantic
# bits of information we derive from the string: namely whether
# or not it's inplace (add_) and whether or not it's a double-underscore
# method (__add__)
@dataclass(frozen=True)
class BaseOperatorName:
    base: str
    inplace: bool
    dunder_method: bool

    @staticmethod
    def parse(op: str) -> 'BaseOperatorName':
        assert op != ''
        assert not op.endswith('_out'), \
            "_out suffix is reserved and not permitted for operator names; " \
            "did you mean to specify an out overload name instead?"
        m = re.match(r'^__([^_]+)__$', op)
        if m is not None:
            dunder_method = True
            base = m.group(1)
            if any(base == f'i{n}' for n in AUGMENTED_ASSIGNMENT_NAMES):
                inplace = True
                base = base[1:]
            else:
                inplace = False
                # temporary, this is not intrinsically true but
                # has been historically true for dunder methods
                # we support  (but, if we ever got, say, __int__, this would
                # be wrong!)
                assert base[0] != 'i'
        else:
            dunder_method = False
            base = op
            if base[-1] == '_':
                inplace = True
                base = base[:-1]
            else:
                inplace = False
        r = BaseOperatorName(base=base, inplace=inplace, dunder_method=dunder_method)
        assert str(r) == op, f'{str(r)} != {op}'
        return r

    def __str__(self) -> str:
        if self.dunder_method:
            i = 'i' if self.inplace else ''
            return f'__{i}{self.base}__'
        else:
            i = '_' if self.inplace else ''
            return f'{self.base}{i}'

# Operator name is the base operator name along with the (typically not
# user visible) overload string.
@dataclass(frozen=True)
class OperatorName:
    name: BaseOperatorName
    overload_name: str

    @staticmethod
    def parse(op_name: str) -> 'OperatorName':
        if '.' in op_name:
            name, overload_name = op_name.split('.', 1)
        else:
            name = op_name
            overload_name = ''
        r = OperatorName(
            name=BaseOperatorName.parse(name),
            overload_name=overload_name
        )
        assert str(r) == op_name, f'{str(r)} != {op_name}'
        return r

    def __str__(self) -> str:
        if self.overload_name:
            return f"{self.name}.{self.overload_name}"
        else:
            return f"{self.name}"

# Helper functions for parsing argument lists (both inputs and returns)

def parse_returns(return_decl: str) -> Tuple[Return, ...]:
    """
    Input: '()'
    Output: []
    """
    if return_decl == '()':
        return ()
    if return_decl[0] == '(' and return_decl[-1] == ')':
        return_decl = return_decl[1:-1]
    return tuple(Return.parse(arg) for arg in return_decl.split(', '))<|MERGE_RESOLUTION|>--- conflicted
+++ resolved
@@ -169,19 +169,12 @@
         assert isinstance(funcs, str), f'not a str: {funcs}'
         func = FunctionSchema.parse(funcs)
 
-<<<<<<< HEAD
-        use_c10_dispatcher_s = e.pop('use_c10_dispatcher', 'full')
-        if use_c10_dispatcher_s == 'full':
-=======
         cpp_no_default_args_list = e.pop('cpp_no_default_args', [])
         assert isinstance(cpp_no_default_args_list, list)
         cpp_no_default_args = set(cpp_no_default_args_list)
 
-        use_c10_dispatcher_s = e.pop('use_c10_dispatcher', None)
-        if use_c10_dispatcher_s is None:
-            use_c10_dispatcher = UseC10Dispatcher.full
-        elif use_c10_dispatcher_s == 'full':
->>>>>>> 945413cc
+        use_c10_dispatcher_s = e.pop('use_c10_dispatcher', 'full')
+        if use_c10_dispatcher_s == 'full':
             use_c10_dispatcher = UseC10Dispatcher.full
         elif use_c10_dispatcher_s == 'hacky_wrapper_for_legacy_signatures':
             use_c10_dispatcher = UseC10Dispatcher.hacky_wrapper_for_legacy_signatures
