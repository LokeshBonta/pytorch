# Generates VariableType.h/cpp
#
# VariableType is a subclass of at::Type that provides the binding code
# necessary to provide a differentiable version of ATen operators. There are a
# number of different things we could mean:
#
#   - Given a non-differentiable forward implementation, we might
#     directly associate it with a backward implementation to make
#     it differentiable.  This is the common case.
#
#   - Some functions don't need a backwards implementation, because
#     backpropagation will never propagate beyond them.  There are a
#     number of different reasons why this may be the case:
#
#       - The function has no differentiable inputs
#       - The function's output is not differentiable
#       - The function has no data dependency on its input
#
#   - Some function don't need a backwards implementation because they
#     are implemented as a composition of other (differentiable) ATen
#     functions.  These are dispatched directly to the Type superclass,
#     which will in turn dispatch back to VariableType for its
#     differentiable subcomponents.
#
from dataclasses import dataclass

from .gen_autograd import VIEW_FUNCTIONS, VIEW_FUNCTIONS_WITH_METADATA_CHANGE, \
    MULTI_OUTPUT_SAFE_FUNCTIONS, RETURNS_VIEWS_OF_INPUT
from .gen_autograd_functions import uses_single_grad
from .gen_trace_type import (
    MANUAL_BACKEND, MANUAL_AUTOGRAD_AND_TRACER, MANUAL_AUTOGRAD,
    declare_returned_variables, tie_return_values, get_return_value, type_wrapper_name,
)

from tools.codegen.api.types import *
from tools.codegen.api.autograd import *
import tools.codegen.api.cpp as cpp
from tools.codegen.code_template import CodeTemplate
from tools.codegen.gen import with_native_function, parse_native_yaml, FileManager, mapMaybe
from tools.codegen.model import *
from tools.codegen.selective_build.selector import SelectiveBuilder
from typing import Callable, List, Optional, Sequence, Tuple, Union

# We don't set or modify grad_fn on these methods. Generally, they return
# tensors that have requires_grad=False. In-place functions listed here will
# not examine or modify requires_grad or grad_fn.
DONT_REQUIRE_DERIVATIVE = {
    # These only depend on the input Tensor's shape and device, not the data
    'ones_like', 'zeros_like', 'rand_like', 'randn_like',
    # These are only implemented on integral types
    '__and__', '__iand__', '__ilshift__', '__ior__', '__irshift__', '__ixor__',
    '__lshift__', '__or__', '__rshift__', '__xor__',
    # These work on integral data types, and hence don't require derivative
    '_sobol_engine_draw', '_sobol_engine_ff', '_sobol_engine_scramble_',
    '_sobol_engine_initialize_state_',
    # This is an unsafe method that is meant to be out of reach of autograd.
    '_coalesced_',
    # Quantize functions should not record gradients
    'quantize_per_tensor', 'quantize_per_channel',
    # Functions that return integers should not have output that require gradients
    'argmax', 'argmin', 'argsort', 'searchsorted',
    'bucketize',
    # Functions that return booleans are not differentiable
    'isnan', 'isposinf', 'isneginf', 'isinf'
    # Functions return none are not differentiable
    'record_stream',
}

# The C -> R functions at the time of adding this are still being audited and tested
# but will not error out.
# C -> C, R -> C functions for which backward is correctly implemented and tested
GRADIENT_IMPLEMENTED_FOR_COMPLEX = {
    't', 'view', 'reshape', 'reshape_as', 'view_as', 'roll', 'clone',
    'repeat', 'expand', 'flip', 'fliplr', 'flipud', 'rot90', 'transpose',
    'permute', 'squeeze', 'unsqueeze', 'resize', 'resize_as', 'tril', 'triu',
    'chunk', 'split', 'split_with_sizes', 'repeat', 'expand', 'zero_', 'eq_',
    'ne_', 'add', '__radd__', 'sum', '_conj', 'sin', 'cos', 'mul', 'sinc', 'sinh',
    'cosh', '__rmul__', 'sgn', 'asin', 'acos', 'sub', 'div', 'cat', 'view_as_complex',
    'neg', 'complex', 'select', '_s_where', 'as_strided', 'slice', 'constant_pad_nd',
    'unbind', 'split', 'split_with_sizes', 'unsafe_split', 'split_with_sizes_backward',
    'dot', 'vdot', 'cholesky', 'triangular_solve', 'mm', '_unsafe_view', 'mv', 'ger',
    'bmm', 'diagonal', 'alias', 'atan', 'log', 'log10', 'log1p', 'log2', 'reciprocal',
    'tan', 'pow', 'rsqrt', 'tanh', 'tanh_backward', 'asinh', 'acosh', 'take', 'fill_',
    'exp', 'nonzero', 'mean', 'inverse', 'solve', 'linalg_cholesky', 'addcmul', 'addcdiv',
    'matrix_exp', 'linalg_eigh', 'cholesky_solve', 'linalg_qr', 'svd', '_fft_c2c', '_fft_r2c',
    'linalg_solve', 'sqrt', 'stack', 'gather', 'index_select', 'index_add_'
}

# Some operators invalidate the grad_accumulator. Let's reset it.
RESET_GRAD_ACCUMULATOR = {
    'set', 'resize'
}

# NOTE [ Invariant: TensorImpl and Storage Pointer Equality ]
#
# When a function modifies its input tensors (via inplace or out-variants),
# it should never change the the input tensors' underlying c10::TensorImpl pointers
# or c10::Storage pointers.
#
# The following code templates implement the checks for this invariant:
SAVE_TENSOR_STORAGE = CodeTemplate("""\
c10::optional<Storage> ${tensor_name}_storage_saved =
  ${tensor_name}.has_storage() ? c10::optional<Storage>(${tensor_name}.storage()) : c10::nullopt;
""")

ENFORCE_SAME_TENSOR_STORAGE = CodeTemplate("""\
if (${tensor_name}_storage_saved.has_value())
  AT_ASSERT(${tensor_name}_storage_saved.value().is_alias_of(${tensor_name}.storage()));
""")

SAVE_TENSORLIST_STORAGE = CodeTemplate("""\
std::vector<c10::optional<Storage>> ${tensorlist_name}_storage_saved(${tensorlist_name}.size());
for (const Tensor& tensor : ${tensorlist_name})
  ${tensorlist_name}_storage_saved.push_back(
    tensor.has_storage() ? c10::optional<Storage>(tensor.storage()) : c10::nullopt);
""")

ENFORCE_SAME_TENSORLIST_STORAGE = CodeTemplate("""\
for (size_t i=0; i<${tensorlist_name}.size(); i++) {
  if (${tensorlist_name}_storage_saved[i].has_value())
    AT_ASSERT(${tensorlist_name}_storage_saved[i].value().is_alias_of(${tensorlist_name}[i].storage()));
}
""")

SAVE_OPTIONALTENSORLIST_STORAGE = CodeTemplate("""\
std::vector<c10::optional<Storage>> ${tensorlist_name}_storage_saved(${tensorlist_name}.size());
for (const c10::optional<Tensor>& tensor : ${tensorlist_name})
  ${tensorlist_name}_storage_saved.push_back(
    tensor.has_value() && tensor->has_storage() ? c10::optional<Storage>(tensor->storage()) : c10::nullopt);
""")

ENFORCE_SAME_OPTIONALTENSORLIST_STORAGE = CodeTemplate("""\
for (size_t i=0; i<${tensorlist_name}.size(); i++) {
  if (${tensorlist_name}_storage_saved[i].has_value())
    AT_ASSERT(${tensorlist_name}_storage_saved[i].value().is_alias_of(
        static_cast<c10::optional<Tensor>>(${tensorlist_name}[i])->storage()));
}
""")

SAVE_TENSOR_IMPL = CodeTemplate("""\
c10::intrusive_ptr<TensorImpl> ${tensor_name}_impl_saved;
if (${tensor_name}.defined()) ${tensor_name}_impl_saved = ${tensor_name}.getIntrusivePtr();
""")

ENFORCE_SAME_TENSOR_IMPL = CodeTemplate("""\
if (${tensor_name}_impl_saved) AT_ASSERT(${tensor_name}_impl_saved == ${tensor_name}.getIntrusivePtr());
""")

SAVE_TENSORLIST_IMPL = CodeTemplate("""\
std::vector<c10::intrusive_ptr<TensorImpl>> ${tensorlist_name}_impl_saved(${tensorlist_name}.size());
for (size_t i=0; i<${tensorlist_name}.size(); i++)
  if (${tensorlist_name}[i].defined()) ${tensorlist_name}_impl_saved[i] = ${tensorlist_name}[i].getIntrusivePtr();
""")

ENFORCE_SAME_TENSORLIST_IMPL = CodeTemplate("""\
for (size_t i=0; i<${tensorlist_name}.size(); i++) {
  if (${tensorlist_name}_impl_saved[i])
    AT_ASSERT(${tensorlist_name}_impl_saved[i] == ${tensorlist_name}[i].getIntrusivePtr());
}
""")

SAVE_OPTIONALTENSORLIST_IMPL = CodeTemplate("""\
std::vector<c10::intrusive_ptr<TensorImpl>> ${tensorlist_name}_impl_saved(${tensorlist_name}.size());
for (size_t i=0; i<${tensorlist_name}.size(); i++) {
  c10::optional<Tensor> t = ${tensorlist_name}[i];
  if (t.has_value() && t->defined()) ${tensorlist_name}_impl_saved[i] = t->getIntrusivePtr();
}
""")

ENFORCE_SAME_OPTIONALTENSORLIST_IMPL = CodeTemplate("""\
for (size_t i=0; i<${tensorlist_name}.size(); i++) {
  if (${tensorlist_name}_impl_saved[i])
    AT_ASSERT(${tensorlist_name}_impl_saved[i] == static_cast<c10::optional<Tensor>>(${tensorlist_name}[i])->getIntrusivePtr());
}
""")

# The following list contains functions that we don't enforce the invariant on.
DONT_ENFORCE_SAME_TENSOR_IMPL_OR_STORAGE = {
    # These functions are expected to change impl or storage of input tensors
    'set_', '_cudnn_rnn_flatten_weight',
}
# END CHECKS FOR [ Invariant: TensorImpl and Storage Pointer Equality ]

METHOD_DECLARATION = CodeTemplate("""\
${return_type} ${type_wrapper_name}(${formals}) ;
""")

METHOD_DEFINITION = CodeTemplate("""\
${return_type} ${type_wrapper_name}(${formals}) {
  ${type_definition_body}
}
""")

# NOTE[UnboxedOnly] Many of our codegen templates currently exist twice, once
# in an _UNBOXEDONLY_ variant and once without _UNBOXEDONLY_. This is because
# ops that are `use_c10_dispatcher: full` need different c++ code than ops
# that aren't `use_c10_dispatcher: full` yet. The _UNBOXEDONLY_ variants
# are for ops that aren't `use_c10_dispatcher: full` yet and those code templates
# can be deleted once all ops are `use_c10_dispatcher: full`.
# If you update one of the templates, you likely also have to update the other.

# See NOTE[UnboxedOnly]
UNBOXEDONLY_WRAPPER_REGISTRATION = CodeTemplate("""\
m.impl_UNBOXED("${unqual_operator_name_with_overload}", &${class_type}::${type_wrapper_name});
""")

WRAPPER_REGISTRATION = CodeTemplate("""\
m.impl("${unqual_operator_name_with_overload}",
       TORCH_FN(${class_type}::${type_wrapper_name})
);
""")

UNPACK_TENSOR = CodeTemplate("""\
auto${ref} ${arg_name}_ = unpack${suffix}(${arg_name}, "${arg_name}", ${arg_pos});""")

DECLARE_GRAD_FN = CodeTemplate("""\
std::shared_ptr<${op}> grad_fn;
""")

SETUP_ANY_REQUIRES_GRAD = CodeTemplate("""\
auto _any_requires_grad = compute_requires_grad( ${args_with_derivatives} );
(void)_any_requires_grad;
""")

SETUP_DERIVATIVE = CodeTemplate("""\
if (_any_requires_grad) {
  ${setup}
}
""")

SETUP_NONE_REQUIRES_GRAD = CodeTemplate("""\
if (compute_requires_grad( ${args_to_check} )) {
  throw_error_out_requires_grad("${base_name}");
}
""")

ASSIGN_GRAD_FN = CodeTemplate("""\
grad_fn = std::shared_ptr<${op}>(new ${op}(${op_ctor}), deleteNode);
grad_fn->set_next_edges(collect_next_edges( ${args_with_derivatives} ));
""")

CALL_DISPATCH_VIA_NAMESPACE = CodeTemplate("""\
at::${api_name}(${unpacked_args})""")

CALL_DISPATCH_VIA_METHOD = CodeTemplate("""\
${var}.${api_name}(${unpacked_method_args})""")

# If the non-variable operation has return values, we use the `tmp` variable to hold the
# values temporarily and pass the values to the return variables outside of the
# `at::AutoNonVariableTypeMode` guard block.
DISPATCH_TO_NON_VAR_TYPE_WITH_TMP_RETURN_VALUES = CodeTemplate("""\
auto tmp = ([&]() {
  at::AutoNonVariableTypeMode non_var_type_mode(true);
  return ${base_type_call};
})();
""")

ASSIGN_RETURN_VALUE = CodeTemplate("""\
${return_values} = ${rhs_value};
""")

ARRAYREF_TO_VEC = CodeTemplate("""\
auto ${vec} = ${arg}.vec();
""")

OPTIONAL_TO_VAL = CodeTemplate("""\
auto ${val} = ${arg}.value_or(${default});
""")

SETUP_REPLAY_VIEW_IF_NOT_SUPPORT_AS_STRIDED_OR_VIEW_WITH_METADATA_CHANGE = CodeTemplate("""\
c10::optional<std::function<at::Tensor(const at::Tensor&)>> func=c10::nullopt;
if (${is_view_with_metadata_change} || !self.unsafeGetTensorImpl()->support_as_strided()) {
  ${replay_view_func}
}
""")

REPLAY_VIEW_LAMBDA_FUNC = CodeTemplate("""\
func = [=](const at::Tensor& ${input_base}) {
  return ${replay_view_call};
};
""")

DISPATCH_TO_NON_VAR_TYPE_WITHOUT_RETURN_VALUES = CodeTemplate("""\
{
  at::AutoNonVariableTypeMode non_var_type_mode(true);
  ${base_type_call};
}
""")

SET_HISTORY = CodeTemplate("""\
if (grad_fn) {
    ${fn}_history(${differentiable_outputs}, grad_fn);
}
""")

CONDITIONAL = CodeTemplate("""\
if (${cond}) {
  ${statements}
}
""")

RUN_ONLY_IN_DEBUG_MODE = CodeTemplate("""\
#ifndef NDEBUG
${statements}
#endif
""")

@dataclass(frozen=True)
class NativeFunctionWithDifferentiabilityInfo:
    func: NativeFunction
    info: Optional[DifferentiabilityInfo]

def gen_variable_type(
    out: str,
    native_yaml_path: str,
    differentiability_infos: Sequence[DifferentiabilityInfo],
    template_path: str,
    operator_selector: SelectiveBuilder,
) -> None:

    """VariableType.h and VariableType.cpp body

    This is the at::Type subclass for differentiable tensors. The
    implementation of each function dispatches to the base tensor type to
    compute the output. The grad_fn is attached to differentiable functions.
    """
    fns = list(sorted(filter(
        operator_selector.is_native_function_selected_for_training,
        parse_native_yaml(native_yaml_path)), key=lambda f: cpp.name(f.func)))
    fns_with_infos = match_differentiability_info(fns, differentiability_infos)

    fm = FileManager(install_dir=out, template_dir=template_path, dry_run=False)
    gen_variable_type_shard(fm, fns_with_infos, 'VariableType.h', 'VariableType.h')

    # NOTE: see Note [Sharded File] at the top of the VariableType.cpp
    # template regarding sharding of the generated files.
    num_shards = 5
    shards: List[List[NativeFunctionWithDifferentiabilityInfo]] = [[] for _ in range(num_shards)]

    # functions are assigned arbitrarily but stably to a file based on hash
    for fn in fns_with_infos:
        x = sum(ord(c) for c in cpp.name(fn.func.func)) % num_shards
        shards[x].append(fn)

    for i, shard in enumerate(shards):
        gen_variable_type_shard(fm, shard, 'VariableType.cpp', f'VariableType_{i}.cpp')

    gen_variable_type_shard(fm, fns_with_infos, 'VariableType.cpp', 'VariableTypeEverything.cpp')

@with_native_function
def gen_formals(f: NativeFunction) -> str:
    if f.use_c10_dispatcher.dispatcher_uses_new_style():
        formals = ', '.join(
            f'{cpp.argument_type(a, binds="__placeholder__").cpp_type()} {a.name}'
            for a in f.func.schema_order_arguments()
        )
    else:
        sig_group = CppSignatureGroup.from_schema(f.func, method=False)
        formals = ', '.join(f'{a.type} {a.name}' for a in sig_group.signature.arguments())
    return formals

@with_native_function
def gen_wrapper_registration(f: NativeFunction) -> str:
    if f.use_c10_dispatcher.dispatcher_uses_new_style():
        return WRAPPER_REGISTRATION.substitute(
            unqual_operator_name_with_overload=f.func.name,
            type_wrapper_name=type_wrapper_name(f),
            class_type='VariableType',
        )
    else:
        return UNBOXEDONLY_WRAPPER_REGISTRATION.substitute(
            unqual_operator_name_with_overload=f.func.name,
            type_wrapper_name=type_wrapper_name(f),
            class_type='VariableType',
        )

def gen_variable_type_shard(
    fm: FileManager,
    fns_with_infos: List[NativeFunctionWithDifferentiabilityInfo],
    template_name: str,
    output_name: str,
) -> None:
    type_declarations: List[str] = []
    type_definitions: List[str] = []
    wrapper_registrations: List[str] = []

    for fn in fns_with_infos:
        f = fn.func
        name = cpp.name(f.func)
        formals = gen_formals(f)

        type_declarations.append(METHOD_DECLARATION.substitute(
            return_type=cpp.returns_type(f.func.returns),
            type_wrapper_name=type_wrapper_name(f),
            formals=formals,
        ))

        if name not in MANUAL_AUTOGRAD and dispatch_strategy(fn) == 'use_derived':
            type_definitions.append(METHOD_DEFINITION.substitute(
                return_type=cpp.returns_type(f.func.returns),
                type_wrapper_name=type_wrapper_name(f),
                type_definition_body=emit_body(fn),
                formals=formals,
            ))
            wrapper_registrations.append(gen_wrapper_registration(f))

        # See Note [Manual Backend kernels]
        assert (name in MANUAL_BACKEND) == f.manual_kernel_registration
        # If you want to register a kernel to Autograd, you must make the op abstract.
        # In other words, this op must have dispatch section in native_functions.yaml.
        if name in MANUAL_AUTOGRAD_AND_TRACER or (fn.info and fn.info.has_derivatives):
            msg = (f'There\'s a formula for {name}(or its functional variant) in derivatives.yaml. '
                   f'It\'s required to add a dispatch section for it with explicit supported backends e.g CPU/CUDA '
                   f'or DefaultBackend in native_functions.yaml. Please see '
                   f'https://github.com/pytorch/pytorch/tree/master/aten/src/ATen/native#choosing-the-right-dispatch-keyword '
                   f'for instructions to choose the right dispatch keyword.')
            assert f.is_abstract, msg

    fm.write_with_template(output_name, template_name, lambda: {
        'generated_comment': '@' + f'generated from {fm.template_dir}/{template_name}',
        'type_derived_method_declarations': type_declarations,
        'type_derived_method_definitions': type_definitions,
        'wrapper_registrations': wrapper_registrations,
    })

def emit_body(fn: NativeFunctionWithDifferentiabilityInfo) -> List[str]:
    assert dispatch_strategy(fn) == 'use_derived'
    f = fn.func
    info = fn.info

    name = cpp.name(f.func)
    inplace = f.func.kind() == SchemaKind.inplace
    is_out_fn = f.func.kind() == SchemaKind.out
    returns_void = len(f.func.returns) == 0
    base_name = f.func.name.name.base  # TODO: should be str(f.func.name.name)?
    view_info = VIEW_FUNCTIONS.get(base_name, None)
    if view_info is None and base_name in RETURNS_VIEWS_OF_INPUT:
        view_info = "self"

    def is_differentiable(name: str, type: Type) -> bool:
        return type.is_tensor_like() and (info is None or name not in info.non_differentiable_arg_names)

    def gen_differentiable_input(
        arg: Union[Argument, SelfArgument, TensorOptionsArguments]
    ) -> Optional[DifferentiableInput]:
        if isinstance(arg, TensorOptionsArguments):
            return None
        a: Argument = arg.argument if isinstance(arg, SelfArgument) else arg

        # TODO: `cpp_type` is only to keep it byte-for-byte compatible with the old codegen, should remove.
        # NB: This is not a clone of cpp.argument() - TensorOptionsArguments / faithful / binds are
        # not handled properly as they are irrelevant for this codegen.
        cpp_type = cpp.argumenttype_type(a.type, mutable=a.is_write, binds=a.name).cpp_type()

        if not is_differentiable(a.name, a.type):
            return None
        return DifferentiableInput(
            name=a.name,
            type=a.type,
            cpp_type=cpp_type,
        )

    @with_native_function
    def gen_differentiable_inputs(f: NativeFunction) -> List[DifferentiableInput]:
        return list(mapMaybe(gen_differentiable_input, f.func.arguments.non_out))

    def find_args_with_derivatives(differentiable_inputs: List[DifferentiableInput]) -> List[DifferentiableInput]:
        """Find arguments that have derivative definitions"""
        if info is None or not info.has_derivatives:
            return differentiable_inputs
        names = set(name for d in info.derivatives for name in d.var_names)
        differentiable = [arg for arg in differentiable_inputs if arg.name in names]
        if len(differentiable) != len(names):
            missing = names - set(arg.name for arg in differentiable)
            raise RuntimeError(f'Missing arguments for derivatives: {missing} in {info.name}')
        return differentiable

    def gen_differentiable_outputs(f: NativeFunction) -> List[DifferentiableOutput]:
        outputs: List[DifferentiableOutput] = [
            DifferentiableOutput(name=name, type=ret.type, cpp_type=cpp.return_type(ret))
            for name, ret in zip(cpp.return_names(f), f.func.returns)]

        output_differentiability = info.output_differentiability if info else None
        if output_differentiability is not None:
            differentiable_outputs: List[DifferentiableOutput] = []
            if False in output_differentiability and f.func.kind() == SchemaKind.inplace:
                raise RuntimeError("output_differentiability=False for inplace operation (version_counter won't get updated)")
            for differentiable, output in zip(output_differentiability, outputs):
                if differentiable:
                    differentiable_outputs.append(output)
            return differentiable_outputs

        candidate_differentiable_outputs = list(filter(lambda r: is_differentiable(r.name, r.type), outputs))

        if uses_single_grad(info):
            return candidate_differentiable_outputs[:1]
        else:
            return candidate_differentiable_outputs

    differentiable_inputs = gen_differentiable_inputs(f)
    args_with_derivatives = find_args_with_derivatives(differentiable_inputs)
    differentiable_outputs = gen_differentiable_outputs(f)

    requires_derivative = (
        base_name not in DONT_REQUIRE_DERIVATIVE and name not in DONT_REQUIRE_DERIVATIVE and
        len(differentiable_inputs) > 0 and len(differentiable_outputs) > 0)

    if info is not None and info.has_derivatives and not requires_derivative:
        raise RuntimeError(f'ERROR: derivative ignored for {name} -- specified an autograd function without derivative')

    def emit_save_inputs() -> List[str]:
        setup: List[str] = []
        if info is None or not info.has_derivatives:
            return setup

<<<<<<< HEAD
        has_tensorlist_arg = any(is_tensor_list_type(arg.type) for arg in args_with_derivatives)
=======
        has_tensorlist_arg = \
            any(arg.type in ['TensorList', 'const c10::List<c10::optional<Tensor>> &'] for arg in func.args_with_derivatives)
>>>>>>> c51455a7

        # We don't want to save tensors if we know that they will never be used
        # when computing the derivative, so we add guards to those statements
        def guard_for(arg: SavedAttribute) -> Optional[str]:
            assert info is not None

            # It's hard to determine the edge offset if we have TensorLists
            if has_tensorlist_arg:
                return None

            # Empirical evaluation of the cases where we insert those guards in
            # backward show that they are somewhat useless. E.g. there's no need
            # to guard on some values captured from forward, because they had to
            # require_grad if the backward function even gets executed. I don't
            # have any good ideas for detecting those cases, so I simply disabled the
            # checks.
            if 'backward' in info.name:
                return None

            # If there's a single derivative we could compute, we already have
            # a requires_grad check that is sufficient
            if len(args_with_derivatives) <= 1:
                return None

            # We really only care about trimming down the amount of tensors we save
            if arg.type != 'Tensor':
                return None

            # We want to emit simple guards, so we only allow that if checking one
            # input is enough to determine whether we need that value
            used_in = [d for d in info.derivatives if arg in d.saved_inputs]
            assert len(used_in) > 0
            if len(used_in) != 1:
                return None
            derivative = used_in[0]
            if len(derivative.var_names) != 1:
                return None
            derivative_var_name = derivative.var_names[0]

            # Figure out the offset of the edge that uses this variable
            for edge_off, a in enumerate(args_with_derivatives):
                if a.name == derivative_var_name:
                    break
            else:
                raise AssertionError()

            return f'grad_fn->should_compute_output({edge_off})'

<<<<<<< HEAD
        setup.extend(save_variables(info.all_saved_inputs, False, guard_for))
        for arg in args_with_derivatives:
            if is_tensor_list_type(arg.type):
=======
        setup.extend(save_variables(func.all_saved_inputs, False, guard_for))
        for arg in func.args_with_derivatives:
            if arg.type in ['TensorList', 'const c10::List<c10::optional<Tensor>> &']:
>>>>>>> c51455a7
                setup.append(f'grad_fn->{arg.name}_size_ = {arg.name}.size();')

        return setup

    def setup_derivative(differentiable_inputs: List[DifferentiableInput]) -> List[str]:
        body: List[str] = []
        if is_out_fn:
            # For out functions, ensure that no input or output requires grad
            body.append(DECLARE_GRAD_FN.substitute(op='Node'))
            body.append(SETUP_NONE_REQUIRES_GRAD.substitute(
                base_name=base_name,
                args_to_check=[arg.name for arg in differentiable_inputs]))
            body.append(SETUP_NONE_REQUIRES_GRAD.substitute(
                base_name=base_name,
                args_to_check=[arg.name for arg in differentiable_outputs]))
            return body

        op = info.op if info is not None and info.has_derivatives else 'NotImplemented'
        setup = []
        setup.extend(ASSIGN_GRAD_FN.substitute(
            op=op,
            op_ctor='' if info is not None and info.has_derivatives else f'"{cpp.name(f.func)}"',
            args_with_derivatives=[arg.name for arg in args_with_derivatives],
        ).split('\n'))
        setup.extend(emit_save_inputs())

        body.extend(emit_check_no_requires_grad(differentiable_inputs, args_with_derivatives))
        body.append(DECLARE_GRAD_FN.substitute(op=op))
        body.append(SETUP_DERIVATIVE.substitute(setup=setup))
        return body

    def emit_check_if_in_complex_autograd_allowlist() -> List[str]:
        body: List[str] = []
        if base_name in GRADIENT_IMPLEMENTED_FOR_COMPLEX:
            return body
        for arg in differentiable_outputs:
<<<<<<< HEAD
            name = arg.name
            # TODO: should be `arg.type.is_tensor_like()`?
            if arg.cpp_type == 'Tensor' or arg.cpp_type == 'TensorList':
                body.append(f'throw_error_for_complex_autograd({name}, "{base_name}");')
=======
            name = arg['name']
            if arg['type'] in ['Tensor', 'TensorList', 'const c10::List<c10::optional<Tensor>> &']:
                body.append('throw_error_for_complex_autograd({}, "{}");'.format(name, base_name))
>>>>>>> c51455a7
        return body

    def emit_check_no_requires_grad(
        tensor_args: List[DifferentiableInput],
        args_with_derivatives: List[DifferentiableInput],
    ) -> List[str]:
        """Checks that arguments without derivatives don't require grad"""
        body: List[str] = []
        for arg in tensor_args:
            if arg in args_with_derivatives:
                continue
            name = arg.name
            if info and name in info.non_differentiable_arg_names:
                continue
            if name == 'output':
                # Double-backwards definitions sometimes take in 'input' and
                # 'output', but only define the derivative for input.
                continue
            body.append(f'check_no_requires_grad({name}, "{name}");')
        return body

    def save_variables(
        saved_variables: Sequence[SavedAttribute],
        is_output: bool,
        guard_for: Callable[[SavedAttribute], Optional[str]] = lambda name: None,
    ) -> Sequence[str]:
        # assign the saved variables to the generated grad_fn
        stmts: List[str] = []
        for arg in saved_variables:
            name = arg.name
            expr = arg.expr
            if arg.type == 'Tensor' or arg.type == 'c10::optional<Tensor>' or \
                    arg.type == 'c10::optional<Tensor>&' or (is_output and arg.type == 'Scalar'):
                name += '_'
                var = arg.name
                if var == 'self' and inplace:
                    var = 'self.clone()'
                    assert not is_output
                if inplace and is_output:
                    var = 'self'
                    is_inplace_view = f'{var}.is_view()'
                    expr = f'SavedVariable({var}, {str(is_output).lower()}, {is_inplace_view})'
                else:
                    expr = f'SavedVariable({var}, {str(is_output).lower()})'
            elif arg.type in ['TensorList', 'c10::List<c10::optional<Tensor>>']:
                name += '_'
                expr = f'make_saved_variable_list({arg.name})'
            elif arg.type == 'IntArrayRef':
                expr = expr + ".vec()"
            guard = guard_for(arg)
            if guard is None:
                stmts.append(f'grad_fn->{name} = {expr};')
            else:
                stmts.append(f'if ({guard}) {{')
                stmts.append(f'  grad_fn->{name} = {expr};')
                stmts.append('}')
        return stmts

    def emit_dispatch_call(f: NativeFunction, input_base: str, unpacked_args: Sequence[str]) -> str:
        """ Dispatch call via function in a namespace or method on Tensor."""
        if Variant.function in f.variants:
            call = CALL_DISPATCH_VIA_NAMESPACE.substitute(
                api_name=cpp.name(
                    f.func,
                    faithful_name_for_out_overloads=f.use_c10_dispatcher.dispatcher_uses_new_style(),
                ),
                unpacked_args=unpacked_args)
        else:
            call = CALL_DISPATCH_VIA_METHOD.substitute(
                api_name=cpp.name(f.func),
                var=input_base,
                unpacked_method_args=unpacked_args[1:])
        return call

    def emit_view_lambda(unpacked_bindings: List[Binding]) -> str:
        """ Generate an additional lambda function to recover views in backward when as_strided is not supported.
        See Note [View + Inplace update for base tensor] and [View + Inplace update for view tensor] for more details."""
        input_base = 'input_base'
        replay_view_func = ''
        updated_unpacked_args: List[str] = []
        known_view_arg_simple_types: List[str] = ['int64_t', 'c10::optional<int64_t>', 'bool', 'IntArrayRef']
        for unpacked_binding in unpacked_bindings:
            arg, arg_type = unpacked_binding.name, unpacked_binding.type
            if arg == 'self_':
                updated_unpacked_args.append(input_base)
                continue
            if arg_type not in known_view_arg_simple_types:
                known_types_str = ', '.join(known_view_arg_simple_types)
                raise TypeError(f'You are adding an {arg_type} {arg} argument to op {cpp.name(f.func)} in addition to known types: '
                                f'{known_types_str}. Please update the list or materialize it so that it can be closed '
                                'over by value, also add a test in pytorch/xla/test/test_operations.py where this code '
                                'is exercised.')

            if arg_type == 'IntArrayRef':
                # It's not safe to close over IntArrayRef by value, since this is a
                # reference type, so materialize a vector to close over by value
                arg_vec = arg + '_vec'
                replay_view_func += ARRAYREF_TO_VEC.substitute(arg=arg, vec=arg_vec)
                updated_unpacked_args.append(arg_vec)
            elif arg_type == 'c10::optional<int64_t>':
                # Materialize int64_t? to int64_t
                arg_value = arg + '_val'
                replay_view_func += OPTIONAL_TO_VAL.substitute(arg=arg, val=arg_value, default='0')
                updated_unpacked_args.append(arg_value)
            else:
                updated_unpacked_args.append(arg)

        replay_view_call = emit_dispatch_call(f, input_base, updated_unpacked_args)
        replay_view_func += REPLAY_VIEW_LAMBDA_FUNC.substitute(
            input_base=input_base,
            replay_view_call=replay_view_call)

        is_view_with_metadata_change = 'true' if name in VIEW_FUNCTIONS_WITH_METADATA_CHANGE else 'false'

        return SETUP_REPLAY_VIEW_IF_NOT_SUPPORT_AS_STRIDED_OR_VIEW_WITH_METADATA_CHANGE.substitute(
            is_view_with_metadata_change=is_view_with_metadata_change,
            replay_view_func=replay_view_func)

    def wrap_output(f: NativeFunction, unpacked_bindings: List[Binding], var: str) -> str:
        call = ''
        rhs_value: Optional[str] = None
        if not any(r.type.is_tensor_like() for r in f.func.returns):
            rhs_value = var
        elif view_info is not None:
            # See NOTE [ Autograd View Variables ] in variable.h for details.
            differentiable_output_vars = {r.name for r in differentiable_outputs}

            if not isinstance(view_info, str):
                raise TypeError(f'The view info should be a string for {base_name}, but it is: {view_info}')

            if len(differentiable_output_vars) == 0:
                # no output is differentiable (.indices() for SparseTensors for example)
                rhs_value = f'as_view({view_info}, {var}, /* is_bw_differentiable */ false, /* is_fw_differentiable */ false)'
            elif len(differentiable_output_vars) == 1:
                # Single differentiable output (Tensor or Tensor[])
                return_info = differentiable_outputs[0]
                # We only support simple Tensor or a TensorList for functions that return views
                if not is_tensor_type(return_info.type) and not is_tensor_list_type(return_info.type):
                    raise RuntimeError(f'{base_name} that return differentiable views can only return Tensor or Tensor[]')
                # Only allow rebasing of the history if we return a single Tensor
                # If we are in a no grad block, raise a warning
                # See NOTE [ View + Inplace detection ] for more details about this logic
<<<<<<< HEAD
                if is_tensor_list_type(return_info.type):
=======
                if return_info['dynamic_type'] in ['TensorList', 'const c10::List<c10::optional<Tensor>> &']:
>>>>>>> c51455a7
                    if base_name in MULTI_OUTPUT_SAFE_FUNCTIONS:
                        creation_meta = 'CreationMeta::MULTI_OUTPUT_SAFE'
                    else:
<<<<<<< HEAD
                        creation_meta = 'CreationMeta::MULTI_OUTPUT_NODE'
                    call += (f'as_view(/* base */ {view_info}, /* output */ {var}, /* is_differentiable */ true, '
                             f'/* creation_meta */ {creation_meta});\n')
                    rhs_value = f'std::move({var})'
                else:
                    call += emit_view_lambda(unpacked_bindings)
                    creation_meta = 'GradMode::is_enabled() ? CreationMeta::DEFAULT: CreationMeta::NO_GRAD_MODE'
                    rhs_value = (f'as_view(/* base */ {view_info}, /* output */ {var}, /* is_differentiable */ true, '
                                 f'/* view_func */ func, /* creation_meta */ {creation_meta})')
=======
                        creation_meta = "CreationMeta::MULTI_OUTPUT_NODE"
                    call += ("as_view(/* base */ {}, /* output */ {}, /* is_bw_differentiable */ true, "
                             "/* is_fw_differentiable */ true, "
                             "/* creation_meta */ {});").format(view_info, var, creation_meta)
                    rhs_value = 'std::move({})'.format(var)
                else:
                    call += emit_view_lambda()
                    creation_meta = "GradMode::is_enabled() ? CreationMeta::DEFAULT: CreationMeta::NO_GRAD_MODE"
                    rhs_value = ("as_view(/* base */ {}, /* output */ {}, /* is_bw_differentiable */ true, "
                                 "/* is_fw_differentiable */ true, "
                                 "/* view_func */ func, /* creation_meta */ {})").format(view_info, var, creation_meta)
>>>>>>> c51455a7
            else:
                # This could be supported but we don't need it at the moment, so keeping things simple.
                raise RuntimeError('Function that return multiple differentiable output '
                                   'when at least one of them is view is not supported.')
        else:
            rhs_value = f'std::move({var})'
        assert rhs_value is not None
        call += ASSIGN_RETURN_VALUE.substitute(return_values=tie_return_values(f),
                                               rhs_value=rhs_value)
        return call

    def enforce_same_tensorimpl_and_storage(call: str, unpacked_bindings: List[Binding]) -> str:
        save_ptrs_stmts: List[str] = []
        enforce_same_ptrs_stmts: List[str] = []
        if cpp.name(f.func) not in DONT_ENFORCE_SAME_TENSOR_IMPL_OR_STORAGE:
            for unpacked_binding in unpacked_bindings:
                arg = unpacked_binding.name
                noref_cpp_type = unpacked_binding.ctype.cpp_type(strip_ref=True)
                if noref_cpp_type == 'TensorList':
                    save_ptrs_stmts += [SAVE_TENSORLIST_STORAGE.substitute(tensorlist_name=arg),
                                        SAVE_TENSORLIST_IMPL.substitute(tensorlist_name=arg)]
                    enforce_same_ptrs_stmts += [ENFORCE_SAME_TENSORLIST_STORAGE.substitute(tensorlist_name=arg),
                                                ENFORCE_SAME_TENSORLIST_IMPL.substitute(tensorlist_name=arg)]
<<<<<<< HEAD
                elif noref_cpp_type == 'Tensor':
=======
                elif simple_type == 'c10::List<c10::optional<Tensor>>':
                    save_ptrs_stmts += [SAVE_OPTIONALTENSORLIST_STORAGE.substitute(tensorlist_name=arg),
                                        SAVE_OPTIONALTENSORLIST_IMPL.substitute(tensorlist_name=arg)]
                    enforce_same_ptrs_stmts += [ENFORCE_SAME_OPTIONALTENSORLIST_STORAGE.substitute(tensorlist_name=arg),
                                                ENFORCE_SAME_OPTIONALTENSORLIST_IMPL.substitute(tensorlist_name=arg)]
                elif simple_type == 'Tensor':
>>>>>>> c51455a7
                    save_ptrs_stmts += [SAVE_TENSOR_STORAGE.substitute(tensor_name=arg),
                                        SAVE_TENSOR_IMPL.substitute(tensor_name=arg)]
                    enforce_same_ptrs_stmts += [ENFORCE_SAME_TENSOR_STORAGE.substitute(tensor_name=arg),
                                                ENFORCE_SAME_TENSOR_IMPL.substitute(tensor_name=arg)]
        assert (save_ptrs_stmts and enforce_same_ptrs_stmts) or (not save_ptrs_stmts and not enforce_same_ptrs_stmts)
        if save_ptrs_stmts and enforce_same_ptrs_stmts:
            call = RUN_ONLY_IN_DEBUG_MODE.substitute(statements=save_ptrs_stmts) + \
                call + \
                RUN_ONLY_IN_DEBUG_MODE.substitute(statements=enforce_same_ptrs_stmts)
        return call

    def emit_call(f: NativeFunction, unpacked_bindings: List[Binding]) -> str:
        # We only care about adding `at::AutoNonVariableTypeMode` guard for non-variable dispatch
        # (which corresponds to 'use_derived' strategy). The purpose of this guard is to make sure
        # the baseType operations still dispatch to non-Variable type, even if the arguments passed
        # in are now Variables.
        # See NOTE [ Treating Variables as non-Variables in type dispatch ] for details.
        unpacked_args = [b.name for b in unpacked_bindings]
        base_type_call = emit_dispatch_call(f, 'self_', unpacked_args)
        if not modifies_arguments(f) and not returns_void:
            call = DISPATCH_TO_NON_VAR_TYPE_WITH_TMP_RETURN_VALUES.substitute(
                base_type_call=base_type_call)

            call += wrap_output(f, unpacked_bindings, 'tmp')
        else:
            call = DISPATCH_TO_NON_VAR_TYPE_WITHOUT_RETURN_VALUES.substitute(
                base_type_call=base_type_call)
        call = enforce_same_tensorimpl_and_storage(call, unpacked_bindings)
        return call

    def emit_history() -> str:
        fn = 'rebase' if modifies_arguments(f) and view_info is None else 'set'
        output_names = [r.name for r in differentiable_outputs]
        # TODO: flatten allocates a std::vector, which could be expensive
        outs = CodeTemplate("flatten_tensor_args( ${outs} )").substitute(outs=output_names)
        return SET_HISTORY.substitute(fn=fn, differentiable_outputs=outs)

    def emit_save_outputs() -> str:
        if is_out_fn:
            # out functions don't currently support differentiation
            return ''
        if info is not None and info.has_derivatives:
            stmts = save_variables(info.all_saved_outputs, True)
            if len(stmts) == 0:
                return ''
            return CONDITIONAL.substitute(cond='grad_fn', statements=stmts)
        return ''

    def emit_any_requires_grad() -> List[str]:
        return [SETUP_ANY_REQUIRES_GRAD.substitute(
            args_with_derivatives=[arg.name for arg in args_with_derivatives]), ]

    def emit_check_inplace() -> List[str]:
        if not inplace:
            return []
        return [f'check_inplace({arg.name}, _any_requires_grad);' for arg in differentiable_outputs]

    def emit_increment_version(f: NativeFunction) -> List[str]:
        if not modifies_arguments(f):
            return []
        return [f'increment_version({r});' for r in cpp.return_names(f)]

    body: List[str] = []
    unpack_args_stats, unpacked_bindings = unpack_args(f)

    body.extend(unpack_args_stats)
    if requires_derivative:
        body.extend(emit_any_requires_grad())
        body.extend(emit_check_inplace())
        body.extend(setup_derivative(differentiable_inputs))
    body.append(declare_returned_variables(f))

    body.append(emit_call(f, unpacked_bindings))
    body.extend(emit_increment_version(f))
    if requires_derivative:
        # set_flags has to appear after version_counter, because rebase_history
        # requires that the counter is incremented before it is called
        body.append(emit_history())
        body.append(emit_save_outputs())
        body.extend(emit_check_if_in_complex_autograd_allowlist())
    if base_name in RESET_GRAD_ACCUMULATOR:
        # `inplace` implies that there is exactly one output named `self`,
        # so we can keep the generated code easy. If you need to
        # `reset_grad_accumulator` in an operator that's not `inplace`, you can
        # remove this assert but the code generation will get more elaborate
        assert inplace
        body.append('reset_grad_accumulator(self);')
    if not returns_void:
        body.append(f'return {get_return_value(f)};')
    return body

@with_native_function
def unpack_args(f: NativeFunction) -> Tuple[List[str], List[Binding]]:
    body: List[str] = []
    unpacked_bindings: List[Binding] = []

<<<<<<< HEAD
    if f.use_c10_dispatcher.dispatcher_uses_new_style():
        bindings = [r for a in f.func.schema_order_arguments() for r in cpp.argument(a)]
=======
def unpack_args(env, declaration):
    def requires_unpack(arg):
        return 'Tensor' in arg['dynamic_type'] and 'c10::optional' not in arg['type']

    body = []
    unpacked_args = []
    unpacked_args_simple_type = {}
    if declaration['use_c10_dispatcher'] in ['full', 'hacky_wrapper_for_legacy_signatures']:
        arguments = declaration['schema_order_arguments']
>>>>>>> c51455a7
    else:
        sig_group = CppSignatureGroup.from_schema(f.func, method=False)
        bindings = list(sig_group.signature.arguments())

<<<<<<< HEAD
    for i, binding in enumerate(bindings):
        assert not isinstance(binding.argument, SelfArgument)
        if isinstance(binding.argument, TensorOptionsArguments):
            raise RuntimeError("VariableKernel shouldn't take TensorOptions")
=======
        dynamic_type = arg['dynamic_type']
        if 'TensorOptions' not in dynamic_type:
            is_nullable = arg.get('is_nullable', False)
            ref = (not is_nullable) and dynamic_type != 'TensorList'
            suffix = '_opt' if is_nullable and dynamic_type != 'TensorList' else ''
            body.append(UNPACK_TENSOR.substitute(
                arg_name=arg['name'],
                arg_pos=i,
                suffix=suffix,
                ref='&' if ref else '',
            ))
        else:
            # Okay, we are abusing the definition of 'unpack' here a bit,
            # although it's still getting the non-variable from the variable
            # (in this case via TensorOptions rather than Variable/Tensor).
            assert declaration['use_c10_dispatcher'] == 'with_codegenerated_unboxing_wrapper', \
                "VariableKernel shouldn't take TensorOptions if the op is c10-full"
            body.append(LEGACY_WRAP_OPTIONS.substitute(arg_name=arg['name']))

        unpacked_args.append(arg['name'] + '_')
        unpacked_args_simple_type[arg['name'] + '_'] = arg['simple_type']

    env['unpacked_args'] = unpacked_args
    env['unpacked_args_simple_type'] = unpacked_args_simple_type
    return body
>>>>>>> c51455a7

        if not binding.argument.type.is_tensor_like():
            unpacked_bindings.append(binding)
            continue

        is_nullable = binding.argument.type.is_nullable()
        is_tensor_list = is_tensor_list_type(binding.argument.type)
        ref = (not is_nullable) and not is_tensor_list
        suffix = '_opt' if is_nullable and not is_tensor_list else ''
        body.append(UNPACK_TENSOR.substitute(
            arg_name=binding.name,
            arg_pos=i,
            suffix=suffix,
            ref='&' if ref else '',
        ))
        unpacked_bindings.append(Binding(
            name=binding.name + '_',
            ctype=binding.ctype,
            argument=binding.argument,
            default=binding.default,
        ))

    return body, unpacked_bindings

def dispatch_strategy(fn: NativeFunctionWithDifferentiabilityInfo) -> str:
    """How are we going to call the underlying implementation of a
    declaration?  There are two strategies:

        - use_derived: we want to call the implementation on CPUDoubleType
          (or a similar, derived Type instance).  Because these derived
          instances deal in Tensors, not Variables (it's a completely different
          object, so it doesn't dispatch back to VariableType), code on
          this dispatch path needs to wrap/unwrap tensors.  If the
          derived implementation takes and returns tensors, the
          implementation is usually differentiable (although we also use
          the derived dispatch path for non-differentiable functions
          that we still want to dispatch on the derived Type instance;
          e.g., size())

        - use_type: we want to call the implementation on Type, because
          it is implemented concretely, and the functions it invokes will
          get dispatched back to VariableType (which will ensure that they
          are differentiable.)
    """
    if fn.func.is_abstract or (fn.info is not None and fn.info.has_derivatives):
        # If the function is abstract (not implemented on at::Type), we must
        # call the implementation on the derived type with unpacked tensors.

        # If the function has a derivative specified and is concrete, we could
        # call either implementation. We prefer the calling the derived
        # type's implementation with unpacked tensors because it is more
        # performant in some cases: any internal calls to other ATen functions
        # won't have the history tracked.

        # If the function has a type dispatched argument (i.e. is a factory),
        # we prefer calling the derived type's implementation both because it is
        # more performant and to ensure factory functions return tensors with _version
        # of 0 (probably not strictly necessary, but nice to have to keeps versions simple
        # to understand.

        return 'use_derived'
    else:
        # If the function is concrete (we don't have to override it) and we
        # didn't declare it in derivatives.yaml, we'll assume that it is
        # actually implemented out of differentiable functions. (This
        # assumption might not hold, but then you'll see gradcheck fail.)
        return 'use_type'

def is_tensor_type(t: Type) -> bool:
    # TODO: Should handle optional here?
    return t.is_tensor_like() and t.is_list_like() is None

<<<<<<< HEAD
def is_tensor_list_type(t: Type) -> bool:
    # TODO: Should handle optional here?
    return t.is_tensor_like() and t.is_list_like() is not None

def modifies_arguments(f: NativeFunction) -> bool:
    return f.func.kind() in [SchemaKind.inplace, SchemaKind.out]

def match_differentiability_info(
    native_functions: List[NativeFunction],
=======
@with_native_function
def get_func_signature(f: NativeFunction) -> str:
    args = CppSignatureGroup.from_native_function(f, method=False).signature.arguments()
    types = ', '.join(python.argument_type_str(a.argument.type, simple_type=True)
                      if isinstance(a.argument, Argument) else 'TensorOptions'
                      for a in args)
    return f'{cpp.name(f.func)}({types})'

def match_declarations_with_differentiability_info(
    declarations: Dict[Any, Any],
>>>>>>> c51455a7
    differentiability_infos: Sequence[DifferentiabilityInfo],
) -> List[NativeFunctionWithDifferentiabilityInfo]:
    """Sets the "derivative" key on declarations to matching autograd function

    In-place functions will use the out-of-place derivative definition if there
    is no in-place specific derivative.
    """

    info_by_schema = {info.func.func: info for info in differentiability_infos}
    functional_info_by_signature = {
        info.func.func.signature(): info
        for info in differentiability_infos
        if info.func.func.kind() == SchemaKind.functional}

    def find_info(f: NativeFunction) -> Tuple[Optional[DifferentiabilityInfo], bool]:
        if f.func in info_by_schema:
            return info_by_schema[f.func], True

        # if there is no exact match look for the out-of-place signature.
        # i.e mul() for mul_() or mul_out()
        return functional_info_by_signature.get(f.func.signature()), False

    result: List[NativeFunctionWithDifferentiabilityInfo] = []
    for f in native_functions:
        info, is_exact_match = find_info(f)
        result.append(NativeFunctionWithDifferentiabilityInfo(
            func=f,
            info=info,
        ))

    return result<|MERGE_RESOLUTION|>--- conflicted
+++ resolved
@@ -355,7 +355,7 @@
             for a in f.func.schema_order_arguments()
         )
     else:
-        sig_group = CppSignatureGroup.from_schema(f.func, method=False)
+        sig_group = CppSignatureGroup.from_native_function(f, method=False)
         formals = ', '.join(f'{a.type} {a.name}' for a in sig_group.signature.arguments())
     return formals
 
@@ -450,7 +450,7 @@
         # TODO: `cpp_type` is only to keep it byte-for-byte compatible with the old codegen, should remove.
         # NB: This is not a clone of cpp.argument() - TensorOptionsArguments / faithful / binds are
         # not handled properly as they are irrelevant for this codegen.
-        cpp_type = cpp.argumenttype_type(a.type, mutable=a.is_write, binds=a.name).cpp_type()
+        cpp_type = cpp.argument_type(a, binds=a.name).cpp_type()
 
         if not is_differentiable(a.name, a.type):
             return None
@@ -513,12 +513,7 @@
         if info is None or not info.has_derivatives:
             return setup
 
-<<<<<<< HEAD
         has_tensorlist_arg = any(is_tensor_list_type(arg.type) for arg in args_with_derivatives)
-=======
-        has_tensorlist_arg = \
-            any(arg.type in ['TensorList', 'const c10::List<c10::optional<Tensor>> &'] for arg in func.args_with_derivatives)
->>>>>>> c51455a7
 
         # We don't want to save tensors if we know that they will never be used
         # when computing the derivative, so we add guards to those statements
@@ -567,15 +562,9 @@
 
             return f'grad_fn->should_compute_output({edge_off})'
 
-<<<<<<< HEAD
         setup.extend(save_variables(info.all_saved_inputs, False, guard_for))
         for arg in args_with_derivatives:
             if is_tensor_list_type(arg.type):
-=======
-        setup.extend(save_variables(func.all_saved_inputs, False, guard_for))
-        for arg in func.args_with_derivatives:
-            if arg.type in ['TensorList', 'const c10::List<c10::optional<Tensor>> &']:
->>>>>>> c51455a7
                 setup.append(f'grad_fn->{arg.name}_size_ = {arg.name}.size();')
 
         return setup
@@ -612,16 +601,10 @@
         if base_name in GRADIENT_IMPLEMENTED_FOR_COMPLEX:
             return body
         for arg in differentiable_outputs:
-<<<<<<< HEAD
             name = arg.name
             # TODO: should be `arg.type.is_tensor_like()`?
-            if arg.cpp_type == 'Tensor' or arg.cpp_type == 'TensorList':
+            if arg.cpp_type in ['Tensor', 'TensorList', 'const c10::List<c10::optional<Tensor>> &']:
                 body.append(f'throw_error_for_complex_autograd({name}, "{base_name}");')
-=======
-            name = arg['name']
-            if arg['type'] in ['Tensor', 'TensorList', 'const c10::List<c10::optional<Tensor>> &']:
-                body.append('throw_error_for_complex_autograd({}, "{}");'.format(name, base_name))
->>>>>>> c51455a7
         return body
 
     def emit_check_no_requires_grad(
@@ -764,37 +747,21 @@
                 # Only allow rebasing of the history if we return a single Tensor
                 # If we are in a no grad block, raise a warning
                 # See NOTE [ View + Inplace detection ] for more details about this logic
-<<<<<<< HEAD
                 if is_tensor_list_type(return_info.type):
-=======
-                if return_info['dynamic_type'] in ['TensorList', 'const c10::List<c10::optional<Tensor>> &']:
->>>>>>> c51455a7
                     if base_name in MULTI_OUTPUT_SAFE_FUNCTIONS:
                         creation_meta = 'CreationMeta::MULTI_OUTPUT_SAFE'
                     else:
-<<<<<<< HEAD
                         creation_meta = 'CreationMeta::MULTI_OUTPUT_NODE'
-                    call += (f'as_view(/* base */ {view_info}, /* output */ {var}, /* is_differentiable */ true, '
-                             f'/* creation_meta */ {creation_meta});\n')
+                    call += (f'as_view(/* base */ {view_info}, /* output */ {var}, /* is_bw_differentiable */ true, '
+                             '/* is_fw_differentiable */ true, '
+                             f'/* creation_meta */ {creation_meta});')
                     rhs_value = f'std::move({var})'
                 else:
                     call += emit_view_lambda(unpacked_bindings)
                     creation_meta = 'GradMode::is_enabled() ? CreationMeta::DEFAULT: CreationMeta::NO_GRAD_MODE'
-                    rhs_value = (f'as_view(/* base */ {view_info}, /* output */ {var}, /* is_differentiable */ true, '
+                    rhs_value = (f'as_view(/* base */ {view_info}, /* output */ {var}, /* is_bw_differentiable */ true, '
+                                 '/* is_fw_differentiable */ true, '
                                  f'/* view_func */ func, /* creation_meta */ {creation_meta})')
-=======
-                        creation_meta = "CreationMeta::MULTI_OUTPUT_NODE"
-                    call += ("as_view(/* base */ {}, /* output */ {}, /* is_bw_differentiable */ true, "
-                             "/* is_fw_differentiable */ true, "
-                             "/* creation_meta */ {});").format(view_info, var, creation_meta)
-                    rhs_value = 'std::move({})'.format(var)
-                else:
-                    call += emit_view_lambda()
-                    creation_meta = "GradMode::is_enabled() ? CreationMeta::DEFAULT: CreationMeta::NO_GRAD_MODE"
-                    rhs_value = ("as_view(/* base */ {}, /* output */ {}, /* is_bw_differentiable */ true, "
-                                 "/* is_fw_differentiable */ true, "
-                                 "/* view_func */ func, /* creation_meta */ {})").format(view_info, var, creation_meta)
->>>>>>> c51455a7
             else:
                 # This could be supported but we don't need it at the moment, so keeping things simple.
                 raise RuntimeError('Function that return multiple differentiable output '
@@ -818,16 +785,12 @@
                                         SAVE_TENSORLIST_IMPL.substitute(tensorlist_name=arg)]
                     enforce_same_ptrs_stmts += [ENFORCE_SAME_TENSORLIST_STORAGE.substitute(tensorlist_name=arg),
                                                 ENFORCE_SAME_TENSORLIST_IMPL.substitute(tensorlist_name=arg)]
-<<<<<<< HEAD
-                elif noref_cpp_type == 'Tensor':
-=======
-                elif simple_type == 'c10::List<c10::optional<Tensor>>':
+                elif noref_cpp_type == 'c10::List<c10::optional<Tensor>>':
                     save_ptrs_stmts += [SAVE_OPTIONALTENSORLIST_STORAGE.substitute(tensorlist_name=arg),
                                         SAVE_OPTIONALTENSORLIST_IMPL.substitute(tensorlist_name=arg)]
                     enforce_same_ptrs_stmts += [ENFORCE_SAME_OPTIONALTENSORLIST_STORAGE.substitute(tensorlist_name=arg),
                                                 ENFORCE_SAME_OPTIONALTENSORLIST_IMPL.substitute(tensorlist_name=arg)]
-                elif simple_type == 'Tensor':
->>>>>>> c51455a7
+                elif noref_cpp_type == 'Tensor':
                     save_ptrs_stmts += [SAVE_TENSOR_STORAGE.substitute(tensor_name=arg),
                                         SAVE_TENSOR_IMPL.substitute(tensor_name=arg)]
                     enforce_same_ptrs_stmts += [ENFORCE_SAME_TENSOR_STORAGE.substitute(tensor_name=arg),
@@ -924,62 +887,27 @@
     body: List[str] = []
     unpacked_bindings: List[Binding] = []
 
-<<<<<<< HEAD
     if f.use_c10_dispatcher.dispatcher_uses_new_style():
-        bindings = [r for a in f.func.schema_order_arguments() for r in cpp.argument(a)]
-=======
-def unpack_args(env, declaration):
-    def requires_unpack(arg):
-        return 'Tensor' in arg['dynamic_type'] and 'c10::optional' not in arg['type']
-
-    body = []
-    unpacked_args = []
-    unpacked_args_simple_type = {}
-    if declaration['use_c10_dispatcher'] in ['full', 'hacky_wrapper_for_legacy_signatures']:
-        arguments = declaration['schema_order_arguments']
->>>>>>> c51455a7
+        bindings = [r for a in f.func.schema_order_arguments()
+                    for r in cpp.argument(a,
+                                          method=False,
+                                          cpp_no_default_args=set(),
+                                          faithful=False,
+                                          has_tensor_options=False)]
     else:
-        sig_group = CppSignatureGroup.from_schema(f.func, method=False)
+        sig_group = CppSignatureGroup.from_native_function(f, method=False)
         bindings = list(sig_group.signature.arguments())
 
-<<<<<<< HEAD
     for i, binding in enumerate(bindings):
         assert not isinstance(binding.argument, SelfArgument)
         if isinstance(binding.argument, TensorOptionsArguments):
             raise RuntimeError("VariableKernel shouldn't take TensorOptions")
-=======
-        dynamic_type = arg['dynamic_type']
-        if 'TensorOptions' not in dynamic_type:
-            is_nullable = arg.get('is_nullable', False)
-            ref = (not is_nullable) and dynamic_type != 'TensorList'
-            suffix = '_opt' if is_nullable and dynamic_type != 'TensorList' else ''
-            body.append(UNPACK_TENSOR.substitute(
-                arg_name=arg['name'],
-                arg_pos=i,
-                suffix=suffix,
-                ref='&' if ref else '',
-            ))
-        else:
-            # Okay, we are abusing the definition of 'unpack' here a bit,
-            # although it's still getting the non-variable from the variable
-            # (in this case via TensorOptions rather than Variable/Tensor).
-            assert declaration['use_c10_dispatcher'] == 'with_codegenerated_unboxing_wrapper', \
-                "VariableKernel shouldn't take TensorOptions if the op is c10-full"
-            body.append(LEGACY_WRAP_OPTIONS.substitute(arg_name=arg['name']))
-
-        unpacked_args.append(arg['name'] + '_')
-        unpacked_args_simple_type[arg['name'] + '_'] = arg['simple_type']
-
-    env['unpacked_args'] = unpacked_args
-    env['unpacked_args_simple_type'] = unpacked_args_simple_type
-    return body
->>>>>>> c51455a7
-
-        if not binding.argument.type.is_tensor_like():
+
+        is_nullable = binding.argument.type.is_nullable()
+        if not binding.argument.type.is_tensor_like() or is_nullable:
             unpacked_bindings.append(binding)
             continue
 
-        is_nullable = binding.argument.type.is_nullable()
         is_tensor_list = is_tensor_list_type(binding.argument.type)
         ref = (not is_nullable) and not is_tensor_list
         suffix = '_opt' if is_nullable and not is_tensor_list else ''
@@ -1046,7 +974,6 @@
     # TODO: Should handle optional here?
     return t.is_tensor_like() and t.is_list_like() is None
 
-<<<<<<< HEAD
 def is_tensor_list_type(t: Type) -> bool:
     # TODO: Should handle optional here?
     return t.is_tensor_like() and t.is_list_like() is not None
@@ -1056,18 +983,6 @@
 
 def match_differentiability_info(
     native_functions: List[NativeFunction],
-=======
-@with_native_function
-def get_func_signature(f: NativeFunction) -> str:
-    args = CppSignatureGroup.from_native_function(f, method=False).signature.arguments()
-    types = ', '.join(python.argument_type_str(a.argument.type, simple_type=True)
-                      if isinstance(a.argument, Argument) else 'TensorOptions'
-                      for a in args)
-    return f'{cpp.name(f.func)}({types})'
-
-def match_declarations_with_differentiability_info(
-    declarations: Dict[Any, Any],
->>>>>>> c51455a7
     differentiability_infos: Sequence[DifferentiabilityInfo],
 ) -> List[NativeFunctionWithDifferentiabilityInfo]:
     """Sets the "derivative" key on declarations to matching autograd function
@@ -1078,7 +993,7 @@
 
     info_by_schema = {info.func.func: info for info in differentiability_infos}
     functional_info_by_signature = {
-        info.func.func.signature(): info
+        info.func.func.signature(strip_default=True): info
         for info in differentiability_infos
         if info.func.func.kind() == SchemaKind.functional}
 
@@ -1088,7 +1003,7 @@
 
         # if there is no exact match look for the out-of-place signature.
         # i.e mul() for mul_() or mul_out()
-        return functional_info_by_signature.get(f.func.signature()), False
+        return functional_info_by_signature.get(f.func.signature(strip_default=True)), False
 
     result: List[NativeFunctionWithDifferentiabilityInfo] = []
     for f in native_functions:
