--- conflicted
+++ resolved
@@ -53,44 +53,24 @@
 
 CONFIG_TREE_DATA = OrderedDict(
     linux=(dimensions.GPU_VERSIONS, LINUX_PACKAGE_VARIANTS),
-    macos=([None], OrderedDict(
-<<<<<<< HEAD
-        wheel=dimensions.STANDARD_PYTHON_VERSIONS,
-        conda=dimensions.STANDARD_PYTHON_VERSIONS,
-        # libtorch=[
-        #     "3.7",
-        # ],
-    )),
+    # macos=([None], OrderedDict(
+    #     wheel=PYTHON_VERSIONS_NO_39,
+    #     conda=PYTHON_VERSIONS_NO_39,
+    #     libtorch=[
+    #         "3.7",
+    #     ],
+    # )),
     # # Skip CUDA-9.2 builds on Windows
     # windows=(
     #     [v for v in dimensions.GPU_VERSIONS if v not in ['cuda92'] + dimensions.ROCM_VERSION_LABELS],
     #     OrderedDict(
-    #         wheel=WINDOWS_PYTHON_VERSIONS,
-    #         conda=WINDOWS_PYTHON_VERSIONS,
+    #         wheel=PYTHON_VERSIONS_NO_39,
+    #         conda=PYTHON_VERSIONS_NO_39,
     #         libtorch=[
     #             "3.7",
     #         ],
     #     )
     # ),
-=======
-        wheel=PYTHON_VERSIONS_NO_39,
-        conda=PYTHON_VERSIONS_NO_39,
-        libtorch=[
-            "3.7",
-        ],
-    )),
-    # Skip CUDA-9.2 builds on Windows
-    windows=(
-        [v for v in dimensions.GPU_VERSIONS if v not in ['cuda92'] + dimensions.ROCM_VERSION_LABELS],
-        OrderedDict(
-            wheel=PYTHON_VERSIONS_NO_39,
-            conda=PYTHON_VERSIONS_NO_39,
-            libtorch=[
-                "3.7",
-            ],
-        )
-    ),
->>>>>>> 39ef5ec1
 )
 
 # GCC config variants:
