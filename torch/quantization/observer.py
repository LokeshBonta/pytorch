
import warnings
from abc import ABCMeta, abstractmethod
from functools import partial
from typing import Any, List, Tuple, Optional, Dict, Union
from collections import OrderedDict
import torch
import torch.nn as nn
import re

def _with_args(cls_or_self, **kwargs):
    r"""Wrapper that allows creation of class factories.

    This can be useful when there is a need to create classes with the same
    constructor arguments, but different instances.

    Example::

        >>> Foo.with_args = classmethod(_with_args)
        >>> foo_builder = Foo.with_args(a=3, b=4).with_args(answer=42)
        >>> foo_instance1 = foo_builder()
        >>> foo_instance2 = foo_builder()
        >>> id(foo_instance1) == id(foo_instance2)
        False
    """
    class _PartialWrapper(object):
        def __init__(self, p):
            self.p = p

        def __call__(self, *args, **keywords):
            return self.p(*args, **keywords)

        def __repr__(self):
            return self.p.__repr__()

        with_args = _with_args
    r = _PartialWrapper(partial(cls_or_self, **kwargs))
    return r


ABC: Any = ABCMeta(str("ABC"), (object,), {})  # compatible with Python 2 *and* 3:


class ObserverBase(ABC, nn.Module):
    r"""Base observer Module.
    Any observer implementation should derive from this class.

    Concrete observers should follow the same API. In forward, they will update
    the statistics of the observed Tensor. And they should provide a
    `calculate_qparams` function that computes the quantization parameters given
    the collected statistics.

    Args:
        dtype: Quantized data type
    """
    def __init__(self, dtype):
        super(ObserverBase, self).__init__()
        self.dtype = dtype

    @abstractmethod
    def forward(self, x):
        pass

    @abstractmethod
    def calculate_qparams(self, **kwargs):
        pass

    with_args = classmethod(_with_args)


class _ObserverBase(ObserverBase):
    r"""Internal common base for all qint/quint8 observers.

    This base is for commonly used parameters used internally.
    Users should use `~torch.quantization.observer.ObserverBase` as a base class
    for custom observers.

    Args:
        dtype: Quantized data type.
        qscheme: Quantization scheme to be used.
        reduce_range: Reduces the range of the quantized data type by 1 bit.
                      This is sometimes required to avoid instruction overflow.
        quant_min: Minimum quantization value. If unspecified, it will follow the 8-bit setup.
        quant_max: Maximum quantization value. If unspecified, it will follow the 8-bit setup.

    .. warning::

        :attr:`dtype` can only take ``torch.qint8`` or ``torch.quint8``.

    .. warning::

        :attr:`qscheme` can only take one of the following options:

        - ``torch.per_tensor_affine``
        - ``torch.per_tensor_symmetric``
        - ``torch.per_channel_affine``
        - ``torch.per_channel_symmetric``
    """

    # Note: the version is shared by all observer types
    #
    # Version 1/None
    #   self
    #
    # Version 2 (base class only, does not include child class buffers)
    #   self
    #   |--- eps : Tensor
    #
    # Version 3
    #   for HistogramObserver only, changed the shape of uninitialized
    #   min_val and max_val buffers from torch.Size([0]) to torch.Size([])
    _version = 2

    eps: torch.Tensor

    def __init__(self, dtype=torch.quint8, qscheme=torch.per_tensor_affine,
                 reduce_range=False, quant_min=None, quant_max=None):
        super(_ObserverBase, self).__init__(dtype=dtype)
        self.qscheme = qscheme
        if reduce_range:
            warnings.warn(
                "Please use quant_min and quant_max to specify the range for observers. \
                    reduce_range will be deprecated in a future release of PyTorch."
            )
        self.reduce_range = reduce_range
        self.register_buffer('eps', torch.tensor([torch.finfo(torch.float32).eps]))
        assert self.qscheme in (
            torch.per_tensor_affine,
            torch.per_tensor_symmetric,
            torch.per_channel_affine,
            torch.per_channel_symmetric,
            torch.per_channel_affine_float_qparams,
        ), "Default Observer only works for per_tensor_affine, \
                per_tensor_symmetric, per_channel_affine, \
                per_channel_symmetric and per_channel_float_qparams quantization scheme"
        assert self.dtype in (
            torch.qint8,
            torch.quint8,
            torch.quint4x2,
        ), "Default Observer only works for qint8, quint8 and quint4x2 data type"
        self.has_customized_qrange = (quant_min is not None) and (quant_max is not None)
        if self.has_customized_qrange:
            self._validate_qmin_qmax(quant_min, quant_max)
        self.quant_min = quant_min
        self.quant_max = quant_max

    def _load_from_state_dict(self, state_dict, prefix, local_metadata, strict,
                              missing_keys, unexpected_keys, error_msgs):

        version = local_metadata.get('version', None)

        if version is None or version == 1:
            # eps was moved to a buffer in version 2
            eps = torch.tensor([torch.finfo(torch.float32).eps])
            state_dict[prefix + 'eps'] = eps

        super(ObserverBase, self)._load_from_state_dict(state_dict, prefix, local_metadata, strict,
                                                        missing_keys, unexpected_keys, error_msgs)

    @torch.jit.export
    def _validate_qmin_qmax(self, quant_min: int, quant_max: int) -> None:
        r"""Validates that the user-specified quantization range is properly initialized
        and within the given bound supported by the observer dtype.

        To accommodate lower-bit quantization with respect to the existing torch.qint8 and
        torch.quint8 datatypes, the user can choose to use dynamic quantization range by passing
        in a tuple of initial qmin and qmax values. One use case is these customized qmin and qmax
        values are used to calculate static estimates of the scale and zero point for aggressive lower-bit
        fake quantization. These estimates are compared against parameters learned through backpropagation.
        The related literatures for scale and zero point via backpropagation are as follows:

        Learned Step Size Quantization: https://openreview.net/pdf?id=rkgO66VKDS
        Trained Quantization Thresholds: https://arxiv.org/pdf/1903.08066.pdf
        """
        # The variable names are prefixed with "initial" because their values (qmin and qmax) might be adjusted
        # based on whether quantization range is reduced and the datatype (signed/unsigned) used by the observer.
        assert quant_min <= 0 <= quant_max, "Used-specified quantization range must include 0."
        assert quant_min < quant_max, "qmin must be strictly less than qmax for user-specified quantization range."

    @torch.jit.export
    def _calculate_qmin_qmax(self) -> Tuple[int, int]:
        r"""Calculates actual qmin and qmax based on the quantization range,
        observer datatype and if range is reduced.
        """
        if self.has_customized_qrange:
            # This initialization here is to be resolve TorchScript compilation issues and allow
            # using of refinement to decouple initial_qmin and initial_qmax from quantization range.
            # The actual values of initial_qmin and initial_qmax will be reset below.
            initial_quant_min, initial_quant_max = 0, 255
            # The following assignment of self.qmin and self.qmax to the local variables and the if check refine the
            # attribute from Optional valid integers for use, based on TorchScript's requirements.
            custom_quant_min, custom_quant_max = self.quant_min, self.quant_max
            if custom_quant_min is not None and custom_quant_max is not None:
                initial_quant_min, initial_quant_max = custom_quant_min, custom_quant_max

            qrange_len = initial_quant_max - initial_quant_min + 1
            assert 0 < qrange_len <= 256, \
                "quantization range should be positive and not exceed the maximum bit range (=256)."
            if self.dtype == torch.qint8:
                quant_min, quant_max = -qrange_len // 2, qrange_len // 2 - 1
            else:
                quant_min, quant_max = 0, qrange_len - 1
            if self.reduce_range:
                quant_min, quant_max = quant_min // 2, quant_max // 2
        else:
            # Fallback onto default 8-bit qmin and qmax calculation if dynamic range is not used.
            if self.dtype == torch.qint8:
                if self.reduce_range:
                    quant_min, quant_max = -64, 63
                else:
                    quant_min, quant_max = -128, 127
            elif self.dtype == torch.quint8:
                if self.reduce_range:
                    quant_min, quant_max = 0, 127
                else:
                    quant_min, quant_max = 0, 255
            else:
                quant_min, quant_max = 0, 15
        return quant_min, quant_max

    @torch.jit.export
    def _calculate_qparams(self, min_val: torch.Tensor, max_val: torch.Tensor) -> Tuple[torch.Tensor, torch.Tensor]:
        r"""Calculates the quantization parameters, given min and max
        value tensors. Works for both per tensor and per channel cases

        Args:
            min_val: Minimum values per channel
            max_val: Maximum values per channel

        Returns:
            scales: Scales tensor of shape (#channels,)
            zero_points: Zero points tensor of shape (#channels,)
        """
        if min_val.numel() == 0 or max_val.numel() == 0:
            warnings.warn(
                "must run observer before calling calculate_qparams.\
                                    Returning default scale and zero point "
            )
            return torch.tensor([1.0]), torch.tensor([0])

        if min_val.dim() == 0 or max_val.dim() == 0:
            if min_val == float('inf') and max_val == float('-inf'):
                warnings.warn(
                    "must run observer before calling calculate_qparams.\
                                        Returning default scale and zero point "
                )
                return torch.tensor([1.0]), torch.tensor([0])

            assert min_val <= max_val, "min {} should be less than max {}".format(
                min_val, max_val
            )
        else:
            assert torch.all(min_val <= max_val), "min {} should be less than max {}".format(
                min_val, max_val
            )

        quant_min, quant_max = self._calculate_qmin_qmax()
        min_val_neg = torch.min(min_val, torch.zeros_like(min_val))
        max_val_pos = torch.max(max_val, torch.zeros_like(max_val))

        device = min_val_neg.device
        scale = torch.ones(min_val_neg.size(), dtype=torch.float32, device=device)
        zero_point = torch.zeros(min_val_neg.size(), dtype=torch.int64, device=device)

        if self.qscheme == torch.per_tensor_symmetric or self.qscheme == torch.per_channel_symmetric:
            max_val_pos = torch.max(-min_val_neg, max_val_pos)
            scale = max_val_pos / (float(quant_max - quant_min) / 2)
            scale = torch.max(scale, self.eps)
            if self.dtype == torch.quint8:
                if self.has_customized_qrange:
                    # When customized quantization range is used, down-rounded midpoint of the range is chosen.
                    zero_point = zero_point.new_full(zero_point.size(), (quant_min + quant_max) // 2)
                else:
                    zero_point = zero_point.new_full(zero_point.size(), 128)
        elif self.qscheme == torch.per_channel_affine_float_qparams:
            scale = (max_val - min_val) / float(quant_max - quant_min)
            scale = torch.where(scale > self.eps, scale, torch.ones_like(scale))
            # We use the quantize function
            # xq = Round(Xf * inv_scale + zero_point),
            # setting zero_point to (-1 * min *inv_scale) we get
            # Xq = Round((Xf - min) * inv_scale)
            zero_point = -1 * min_val / scale
        else:
            scale = (max_val_pos - min_val_neg) / float(quant_max - quant_min)
            scale = torch.max(scale, self.eps)
            zero_point = quant_min - torch.round(min_val_neg / scale)
            zero_point = torch.clamp(zero_point, quant_min, quant_max)

        # For scalar values, cast them to Tensors of size 1 to keep the shape
        # consistent with default values in FakeQuantize.
        if len(scale.shape) == 0:
            # TODO: switch to scale.item() after adding JIT support
            scale = torch.tensor([float(scale)], dtype=scale.dtype, device=device)
        if len(zero_point.shape) == 0:
            # TODO: switch to zero_point.item() after adding JIT support
            zero_point = torch.tensor([int(zero_point)], dtype=zero_point.dtype, device=device)
            if self.qscheme == torch.per_channel_affine_float_qparams:
                zero_point = torch.tensor([float(zero_point)], dtype=zero_point.dtype, device=device)

        return scale, zero_point


class MinMaxObserver(_ObserverBase):
    r"""Observer module for computing the quantization parameters based on the
    running min and max values.

    This observer uses the tensor min/max statistics to compute the quantization
    parameters. The module records the running minimum and maximum of incoming
    tensors, and uses this statistic to compute the quantization parameters.

    Args:
        dtype: Quantized data type
        qscheme: Quantization scheme to be used
        reduce_range: Reduces the range of the quantized data type by 1 bit
        quant_min: Minimum quantization value. If unspecified, it will follow the 8-bit setup.
        quant_max: Maximum quantization value. If unspecified, it will follow the 8-bit setup.

    Given running min/max as :math:`x_\text{min}` and :math:`x_\text{max}`,
    scale :math:`s` and zero point :math:`z` are computed as:

    The running minimum/maximum :math:`x_\text{min/max}` is computed as:

    .. math::

        \begin{array}{ll}
        x_\text{min} &= \begin{cases}
            \min(X) & \text{if~}x_\text{min} = \text{None} \\
            \min\left(x_\text{min}, \min(X)\right) & \text{otherwise}
        \end{cases}\\
        x_\text{max} &= \begin{cases}
            \max(X) & \text{if~}x_\text{max} = \text{None} \\
            \max\left(x_\text{max}, \max(X)\right) & \text{otherwise}
        \end{cases}\\
        \end{array}

    where :math:`X` is the observed tensor.

    The scale :math:`s` and zero point :math:`z` are then computed as:

    .. math::

        \begin{aligned}
            \text{if Symmetric:}&\\
            &s = 2 \max(|x_\text{min}|, x_\text{max}) /
                \left( Q_\text{max} - Q_\text{min} \right) \\
            &z = \begin{cases}
                0 & \text{if dtype is qint8} \\
                128 & \text{otherwise}
            \end{cases}\\
            \text{Otherwise:}&\\
                &s = \left( x_\text{max} - x_\text{min}  \right ) /
                    \left( Q_\text{max} - Q_\text{min} \right ) \\
                &z = Q_\text{min} - \text{round}(x_\text{min} / s)
        \end{aligned}

    where :math:`Q_\text{min}` and :math:`Q_\text{max}` are the minimum and
    maximum of the quantized data type.

    .. warning:: Only works with ``torch.per_tensor_symmetric`` quantization scheme

    .. warning:: :attr:`dtype` can only take ``torch.qint8`` or ``torch.quint8``.

    .. note:: If the running minimum equals to the running maximum, the scale
              and zero_point are set to 1.0 and 0.
    """
    min_val: torch.Tensor
    max_val: torch.Tensor

    def __init__(self, dtype=torch.quint8, qscheme=torch.per_tensor_affine,
                 reduce_range=False, quant_min=None, quant_max=None):
        # For x86 quantized kernels, we need to ensure that the vpmaddubsw
        # instruction does not overflow. We allow for a reduce_range argument to
        # observers that reduces the quantized range to (0,127) or (-64, 63).
        # For more details see aten/src/ATen/native/quantized/cpu/qconv.cpp
        # This is not an optimal choice for non x86 backends as it loses a bit
        # of precision for activations.

        super(MinMaxObserver, self).__init__(dtype=dtype,
                                             qscheme=qscheme,
                                             reduce_range=reduce_range,
                                             quant_min=quant_min,
                                             quant_max=quant_max)
        self.register_buffer('min_val', torch.tensor(float('inf')))
        self.register_buffer('max_val', torch.tensor(float('-inf')))
        if self.qscheme == torch.per_tensor_symmetric and \
           self.reduce_range and \
           self.dtype == torch.quint8:
            raise NotImplementedError("Cannot reduce range for symmetric \
                                       quantization for quint8")

    def forward(self, x_orig):
        r"""Records the running minimum and maximum of ``x``."""
        if x_orig.numel() == 0:
            return x_orig
        x = x_orig.detach()  # avoid keeping autograd tape
        x = x.to(self.min_val.dtype)
        min_val_cur, max_val_cur = torch._aminmax(x)
        min_val = torch.min(min_val_cur, self.min_val)
        max_val = torch.max(max_val_cur, self.max_val)
        self.min_val.copy_(min_val)
        self.max_val.copy_(max_val)
        return x_orig

    @torch.jit.export
    def calculate_qparams(self):
        r"""Calculates the quantization parameters."""
        return self._calculate_qparams(self.min_val, self.max_val)

    @torch.jit.export
    def extra_repr(self):
        return "min_val={}, max_val={}".format(self.min_val, self.max_val)


class MovingAverageMinMaxObserver(MinMaxObserver):
    r"""Observer module for computing the quantization parameters based on the
    moving average of the min and max values.

    This observer computes the quantization parameters based on the moving
    averages of minimums and maximums of the incoming tensors. The module
    records the average minimum and maximum of incoming tensors, and uses this
    statistic to compute the quantization parameters.

    Args:
        averaging_constant: Averaging constant for min/max.
        dtype: Quantized data type
        qscheme: Quantization scheme to be used
        reduce_range: Reduces the range of the quantized data type by 1 bit
        quant_min: Minimum quantization value. If unspecified, it will follow the 8-bit setup.
        quant_max: Maximum quantization value. If unspecified, it will follow the 8-bit setup.

    The moving average min/max is computed as follows

    .. math::

        \begin{array}{ll}
                x_\text{min} = \begin{cases}
                    \min(X) & \text{if~}x_\text{min} = \text{None} \\
                    (1 - c) x_\text{min} + c \min(X) & \text{otherwise}
                \end{cases}\\
                x_\text{max} = \begin{cases}
                    \max(X) & \text{if~}x_\text{max} = \text{None} \\
                    (1 - c) x_\text{max} + c \max(X) & \text{otherwise}
                \end{cases}\\
        \end{array}

    where :math:`x_\text{min/max}` is the running average min/max, :math:`X` is
    is the incoming tensor, and :math:`c` is the ``averaging_constant``.

    The scale and zero point are then computed as in
    :class:`~torch.quantization.observer.MinMaxObserver`.

    .. note:: Only works with ``torch.per_tensor_affine`` quantization scheme.

    .. note:: If the running minimum equals to the running maximum, the scale
              and zero_point are set to 1.0 and 0.
    """
    def __init__(self, averaging_constant=0.01, dtype=torch.quint8,
                 qscheme=torch.per_tensor_affine, reduce_range=False,
                 quant_min=None, quant_max=None):
        self.averaging_constant = averaging_constant
        super(MovingAverageMinMaxObserver, self).__init__(dtype=dtype,
                                                          qscheme=qscheme,
                                                          reduce_range=reduce_range,
                                                          quant_min=quant_min,
                                                          quant_max=quant_max)

    def forward(self, x_orig):
        if x_orig.numel() == 0:
            return x_orig
        x = x_orig.detach()  # avoid keeping autograd tape
        x = x.to(self.min_val.dtype)
        min_val = self.min_val
        max_val = self.max_val
        if min_val == float('inf') and max_val == float('-inf'):
            min_val, max_val = torch._aminmax(x)
        else:
            min_val_cur, max_val_cur = torch._aminmax(x)
            min_val = min_val + self.averaging_constant * (min_val_cur - min_val)
            max_val = max_val + self.averaging_constant * (max_val_cur - max_val)
        self.min_val.resize_(min_val.shape)
        self.max_val.resize_(max_val.shape)
        self.min_val.copy_(min_val)
        self.max_val.copy_(max_val)
        return x_orig

class PerChannelMinMaxObserver(_ObserverBase):
    r"""Observer module for computing the quantization parameters based on the
    running per channel min and max values.

    This observer uses the tensor min/max statistics to compute the per channel
    quantization parameters. The module records the running minimum and maximum
    of incoming tensors, and uses this statistic to compute the quantization
    parameters.

    Args:
        ch_axis: Channel axis
        dtype: Quantized data type
        qscheme: Quantization scheme to be used
        reduce_range: Reduces the range of the quantized data type by 1 bit
        quant_min: Minimum quantization value. If unspecified, it will follow the 8-bit setup.
        quant_max: Maximum quantization value. If unspecified, it will follow the 8-bit setup.

    The quantization parameters are computed the same way as in
    :class:`~torch.quantization.observer.MinMaxObserver`, with the difference
    that the running min/max values are stored per channel.
    Scales and zero points are thus computed per channel as well.

    .. note:: If the running minimum equals to the running maximum, the scales
              and zero_points are set to 1.0 and 0.
    """
    min_vals: torch.Tensor
    max_vals: torch.Tensor


    def __init__(self, ch_axis=0, dtype=torch.quint8,
                 qscheme=torch.per_channel_affine, reduce_range=False,
                 quant_min=None, quant_max=None):
        super(PerChannelMinMaxObserver, self).__init__(dtype=dtype,
                                                       qscheme=qscheme,
                                                       reduce_range=reduce_range,
                                                       quant_min=quant_min,
                                                       quant_max=quant_max)
        self.ch_axis = ch_axis
        self.register_buffer('min_vals', torch.tensor([]))
        self.register_buffer('max_vals', torch.tensor([]))
        if (
            self.qscheme == torch.per_channel_symmetric
            and self.reduce_range
            and self.dtype == torch.quint8
        ):
            raise NotImplementedError(
                "Cannot reduce range for symmetric quantization for quint8"
            )

    def forward(self, x_orig):
        return self._forward(x_orig)

    def _forward(self, x_orig):
        if x_orig.numel() == 0:
            return x_orig
        x = x_orig.detach()  # avoid keeping autograd tape
        min_vals = self.min_vals
        max_vals = self.max_vals
        x_dim = x.size()

        new_axis_list = [i for i in range(len(x_dim))]  # noqa: C416
        new_axis_list[self.ch_axis] = 0
        new_axis_list[0] = self.ch_axis
        y = x.permute(new_axis_list)
        # Need to match dtype of min/max because the updates to buffers
        # are done in place and types need to match for comparisons
        y = y.to(self.min_vals.dtype)
        y = torch.flatten(y, start_dim=1)
        if min_vals.numel() == 0 or max_vals.numel() == 0:
            min_vals, max_vals = torch._aminmax(y, 1)
        else:
            min_vals_cur, max_vals_cur = torch._aminmax(y, 1)
            min_vals = torch.min(min_vals_cur, min_vals)
            max_vals = torch.max(max_vals_cur, max_vals)
        self.min_vals.resize_(min_vals.shape)
        self.max_vals.resize_(max_vals.shape)
        self.min_vals.copy_(min_vals)
        self.max_vals.copy_(max_vals)
        return x_orig

    @torch.jit.export
    def calculate_qparams(self):
        return self._calculate_qparams(self.min_vals, self.max_vals)

    def extra_repr(self):
        return "min_val={}, max_val={}".format(self.min_vals, self.max_vals)

    @torch.jit.export
    def _load_from_state_dict(self, state_dict: Union[Dict[str, torch.Tensor], Dict[str, torch.Tensor]], prefix: str,
                              local_metadata: Dict[str, torch.Tensor], strict: bool,
                              missing_keys: List[str], unexpected_keys: List[str], error_msgs: List[str]):
        local_state = ['min_vals', 'max_vals']
        for name in local_state:
            key = prefix + name
            if key in state_dict:
                val = state_dict[key]
                # Custom handling to allow loading min_vals or max_vals
                # of size N into uninitialized buffers of size 0. The
                # buffers are resized here, and the values are copied in
                # the default state_dict loading code of the parent.
                if name == 'min_vals':
                    self.min_vals.resize_(val.shape)
                else:
                    self.max_vals.resize_(val.shape)
                # For torchscript module we need to update the attributes here since we do not
                # call the `_load_from_state_dict` function defined module.py
                if torch.jit.is_scripting():
                    if name == 'min_vals':
                        self.min_vals.copy_(val)
                    else:
                        self.max_vals.copy_(val)
            elif strict:
                missing_keys.append(key)

        if not torch.jit.is_scripting():
            super(PerChannelMinMaxObserver, self)._load_from_state_dict(state_dict, prefix, local_metadata, strict,
                                                                        missing_keys, unexpected_keys, error_msgs)

    @torch.jit.export
    def _load_from_state_dict_script(self, state_dict: Union[Dict[str, torch.Tensor], Dict[str, torch.Tensor]],
                                     prefix: str, local_metadata: Dict[str, torch.Tensor], strict: bool,
                                     missing_keys: List[str], unexpected_keys: List[str], error_msgs: List[str]):

        self._load_from_state_dict(state_dict, prefix, local_metadata, strict, missing_keys, unexpected_keys, error_msgs)

class MovingAveragePerChannelMinMaxObserver(PerChannelMinMaxObserver):
    r"""Observer module for computing the quantization parameters based on the
    running per channel min and max values.

    This observer uses the tensor min/max statistics to compute the per channel
    quantization parameters. The module records the running minimum and maximum
    of incoming tensors, and uses this statistic to compute the quantization
    parameters.

    Args:
        averaging_constant: Averaging constant for min/max.
        ch_axis: Channel axis
        dtype: Quantized data type
        qscheme: Quantization scheme to be used
        reduce_range: Reduces the range of the quantized data type by 1 bit
        quant_min: Minimum quantization value. If unspecified, it will follow the 8-bit setup.
        quant_max: Maximum quantization value. If unspecified, it will follow the 8-bit setup.

    The quantization parameters are computed the same way as in
    :class:`~torch.quantization.observer.MovingAverageMinMaxObserver`, with the
    difference that the running min/max values are stored per channel.
    Scales and zero points are thus computed per channel as well.

    .. note:: If the running minimum equals to the running maximum, the scales
              and zero_points are set to 1.0 and 0.
    """

    def __init__(self, averaging_constant=0.01, ch_axis=0, dtype=torch.quint8,
                 qscheme=torch.per_channel_affine, reduce_range=False,
                 quant_min=None, quant_max=None):
        super(MovingAveragePerChannelMinMaxObserver, self).__init__(
            ch_axis=ch_axis, dtype=dtype, qscheme=qscheme,
            reduce_range=reduce_range, quant_min=quant_min, quant_max=quant_max)
        self.averaging_constant = averaging_constant

    def forward(self, x_orig):
        if x_orig.numel() == 0:
            return x_orig
        x = x_orig.detach()  # avoid keeping autograd tape
        x = x.to(self.min_vals.dtype)
        min_vals = self.min_vals
        max_vals = self.max_vals
        x_dim = x.size()

        new_axis_list = [i for i in range(len(x_dim))]  # noqa: C416
        new_axis_list[self.ch_axis] = 0
        new_axis_list[0] = self.ch_axis
        y = x.permute(new_axis_list)
        y = torch.flatten(y, start_dim=1)
        if min_vals.numel() == 0 or max_vals.numel() == 0:
            min_vals, max_vals = torch._aminmax(y, 1)
        else:
            min_vals_cur, max_vals_cur = torch._aminmax(y, 1)
            min_vals = min_vals + self.averaging_constant * (min_vals_cur - min_vals)
            max_vals = max_vals + self.averaging_constant * (max_vals_cur - max_vals)
        self.min_vals.resize_(min_vals.shape)
        self.max_vals.resize_(max_vals.shape)
        self.min_vals.copy_(min_vals)
        self.max_vals.copy_(max_vals)
        return x_orig

class HistogramObserver(_ObserverBase):
    r"""
    The module records the running histogram of tensor values along with
    min/max values. ``calculate_qparams`` will calculate scale and zero_point.

    Args:
        bins: Number of bins to use for the histogram
        upsample_rate: Factor by which the histograms are upsampled, this is
                       used to interpolate histograms with varying ranges across observations
        dtype: Quantized data type
        qscheme: Quantization scheme to be used
        reduce_range: Reduces the range of the quantized data type by 1 bit

    The scale and zero point are computed as follows:

    1. Create the histogram of the incoming inputs.
        The histogram is computed continuously, and the ranges per bin change
        with every new tensor observed.
    2. Search the distribution in the histogram for optimal min/max values.
        The search for the min/max values ensures the minimization of the
        quantization error with respect to the floating point model.
    3. Compute the scale and zero point the same way as in the
        :class:`~torch.quantization.MinMaxObserver`
    """
    histogram: torch.Tensor
    min_val: torch.Tensor
    max_val: torch.Tensor

    def __init__(self, bins=2048, upsample_rate=128, dtype=torch.quint8,
                 qscheme=torch.per_tensor_affine, reduce_range=False):
        # bins: The number of bins used for histogram calculation.
        super(HistogramObserver, self).__init__(dtype=dtype,
                                                qscheme=qscheme,
                                                reduce_range=reduce_range)
        self.bins = bins
        self.register_buffer('histogram', torch.zeros(self.bins))
        self.register_buffer('min_val', torch.tensor(float('inf')))
        self.register_buffer('max_val', torch.tensor(float('-inf')))
        self.dst_nbins = 2 ** torch.iinfo(self.dtype).bits
        self.upsample_rate = upsample_rate

    @torch.jit.ignore
    def _non_linear_param_search(self):
        r"""Non-linear parameter search.

        An approximation for L2 error minimization for selecting min/max.
        By selecting new min/max, we filter out outliers in input distribution.
        This follows the implementation of NormMinimization::NonlinearQuantizationParamsSearch in
        caffe2/quantization/server/norm_minimization.cc
        """
        def _get_norm(delta_begin, delta_end, density, norm_type):
            r"""
            Compute the norm of the values uniformaly distributed between
            delta_begin and delta_end.

            norm = density * (integral_{begin, end} x^2)
                 = density * (end^3 - begin^3) / 3
            """
            assert norm_type == "L2", "Only L2 norms are currently supported"
            norm = 0.0
            if norm_type == "L2":
                norm = (
                    delta_end * delta_end * delta_end
                    - delta_begin * delta_begin * delta_begin
                ) / 3
            return density * norm

        def _compute_quantization_error(next_start_bin, next_end_bin, norm_type):
            r"""
            Compute the quantization error if we use start_bin to end_bin as the
            min and max to do the quantization.
            """
            bin_width = (self.max_val.item() - self.min_val.item()) / self.bins

            dst_bin_width = bin_width * (next_end_bin - next_start_bin + 1) / self.dst_nbins
            if dst_bin_width == 0.0:
                return 0.0

            src_bin = torch.arange(self.bins)
            # distances from the beginning of first dst_bin to the beginning and
            # end of src_bin
            src_bin_begin = (src_bin - next_start_bin) * bin_width
            src_bin_end = src_bin_begin + bin_width

            # which dst_bins the beginning and end of src_bin belong to?
            dst_bin_of_begin = torch.clamp(src_bin_begin // dst_bin_width, 0, self.dst_nbins - 1)
            dst_bin_of_begin_center = (dst_bin_of_begin + 0.5) * dst_bin_width

            dst_bin_of_end = torch.clamp(src_bin_end // dst_bin_width, 0, self.dst_nbins - 1)
            dst_bin_of_end_center = (dst_bin_of_end + 0.5) * dst_bin_width

            density = self.histogram / bin_width

            norm = torch.zeros(self.bins)

            delta_begin = src_bin_begin - dst_bin_of_begin_center
            delta_end = dst_bin_width / 2
            norm += _get_norm(delta_begin, delta_end, density, norm_type)

            norm += (dst_bin_of_end - dst_bin_of_begin - 1) * _get_norm(
                -dst_bin_width / 2, dst_bin_width / 2, density, norm_type
            )

            dst_bin_of_end_center = (
                dst_bin_of_end * dst_bin_width + dst_bin_width / 2
            )

            delta_begin = -dst_bin_width / 2
            delta_end = src_bin_end - dst_bin_of_end_center
            norm += _get_norm(delta_begin, delta_end, density, norm_type)

            return norm.sum()

        assert self.histogram.size()[0] == self.bins, "bins mistmatch"
        bin_width = (self.max_val - self.min_val) / self.bins

        # cumulative sum
        total = sum(self.histogram)
        cSum = torch.cumsum(self.histogram, dim=0)

        stepsize = 1e-5  # granularity
        alpha = 0.0  # lower bound
        beta = 1.0  # upper bound
        start_bin = 0
        end_bin = self.bins - 1
        norm_min = float("inf")

        while alpha < beta:
            # Find the next step
            next_alpha = alpha + stepsize
            next_beta = beta - stepsize

            # find the left and right bins between the quantile bounds
            l = start_bin
            r = end_bin
            while l < end_bin and cSum[l] < next_alpha * total:
                l = l + 1
            while r > start_bin and cSum[r] > next_beta * total:
                r = r - 1

            # decide the next move
            next_start_bin = start_bin
            next_end_bin = end_bin
            if (l - start_bin) > (end_bin - r):
                # move the start bin
                next_start_bin = l
                alpha = next_alpha
            else:
                # move the end bin
                next_end_bin = r
                beta = next_beta

            if next_start_bin == start_bin and next_end_bin == end_bin:
                continue

            # calculate the quantization error using next_start_bin and next_end_bin
            norm = _compute_quantization_error(next_start_bin, next_end_bin, "L2")

            if norm > norm_min:
                break
            norm_min = norm
            start_bin = next_start_bin
            end_bin = next_end_bin

        new_min = self.min_val + bin_width * start_bin
        new_max = self.min_val + bin_width * (end_bin + 1)
        return new_min, new_max

    @torch.jit.ignore
    def _adjust_min_max(self,
                        combined_min: torch.Tensor,
                        combined_max: torch.Tensor,
                        upsample_rate: int) -> Tuple[torch.Tensor, torch.Tensor, int, int]:
        # We ensure that:
        # (combined_max - combined_min)/(downsample_rate*Nbins) = (max - min)/(upsample_rate*Nbins)
        # This allows us to have a common grid of resolution s, where we can align
        # the input histogram
        # start_idx maps min_val to the histogram bin index.

        hist_bin_width = (self.max_val - self.min_val) / (self.bins * upsample_rate)
        downsample_rate = int(torch.ceil((combined_max - combined_min) / (self.bins * hist_bin_width)).item())
        e = downsample_rate * (self.bins * hist_bin_width) - (combined_max - combined_min)
        # Relax only the max, not the min, so that for one sided distributions, min stays at zero
        combined_max = combined_max + e
        combined_min = combined_min
        start_idx = int(torch.round((self.min_val - combined_min) / hist_bin_width).item())
        return combined_min, combined_max, downsample_rate, start_idx

    @torch.jit.ignore
    def _combine_histograms(self,
                            orig_hist: torch.Tensor,
                            new_hist: torch.Tensor,
                            upsample_rate: int,
                            downsample_rate: int,
                            start_idx: int,
                            Nbins: int) -> torch.Tensor:
        # First up-sample the histogram with new data by a factor of L
        # This creates an approximate probability density thats piecwise constant
        upsampled_histogram = new_hist.repeat_interleave(upsample_rate)
        # Now insert the upsampled histogram into the output
        # histogram, which is initialized with zeros.
        # The offset at which the histogram is introduced is determined
        # by the start index as the output histogram can cover a wider range
        histogram_with_output_range = torch.zeros((Nbins * downsample_rate), device=orig_hist.device)
        histogram_with_output_range[start_idx:Nbins * upsample_rate + start_idx] = upsampled_histogram
        # Compute integral histogram, double precision is needed to ensure
        # that there are no overflows
        integral_histogram = torch.cumsum(histogram_with_output_range, 0,
                                          dtype=torch.double)[downsample_rate - 1 :: downsample_rate]
        # Finally perform interpolation
        shifted_integral_histogram = torch.zeros((Nbins), device=orig_hist.device)
        shifted_integral_histogram[1:Nbins] = integral_histogram[0:-1]
        interpolated_histogram = (integral_histogram - shifted_integral_histogram) / upsample_rate
        orig_hist = orig_hist + interpolated_histogram.to(torch.float)
        return orig_hist

<<<<<<< HEAD
    def forward(self, x_orig):
        # type: (torch.Tensor) -> torch.Tensor
        if x_orig.numel() == 0:
            return x_orig
=======
    def forward(self, x_orig: torch.Tensor) -> torch.Tensor:
>>>>>>> 6a951a6f
        x = x_orig.detach()
        min_val = self.min_val
        max_val = self.max_val
        same_values = min_val.item() == max_val.item()
        is_uninitialized = min_val == float('inf') and max_val == float('-inf')
        if is_uninitialized or same_values:
            min_val, max_val = torch._aminmax(x)
            self.min_val.resize_(min_val.shape)
            self.min_val.copy_(min_val)
            self.max_val.resize_(max_val.shape)
            self.max_val.copy_(max_val)
            assert min_val.numel() == 1 and max_val.numel() == 1, (
                "histogram min/max values must be scalar."
            )
            torch.histc(x, self.bins, min=int(min_val), max=int(max_val), out=self.histogram)
        else:
            new_min, new_max = torch._aminmax(x)
            combined_min = torch.min(new_min, min_val)
            combined_max = torch.max(new_max, max_val)
            # combine the existing histogram and new histogram into 1 histogram
            # We do this by first upsampling the histogram to a dense grid
            # and then downsampling the histogram efficiently
            combined_min, combined_max, downsample_rate, start_idx = \
                self._adjust_min_max(combined_min, combined_max, self.upsample_rate)
            assert combined_min.numel() == 1 and combined_max.numel() == 1, (
                "histogram min/max values must be scalar."
            )
            combined_histogram = torch.histc(x, self.bins, min=int(combined_min), max=int(combined_max))
            if combined_min == min_val and combined_max == max_val:
                combined_histogram += self.histogram
            else:
                combined_histogram = self._combine_histograms(
                    combined_histogram,
                    self.histogram,
                    self.upsample_rate,
                    downsample_rate,
                    start_idx,
                    self.bins)

            self.histogram.resize_(combined_histogram.shape)
            self.histogram.copy_(combined_histogram)
            self.min_val.resize_(combined_min.shape)
            self.min_val.copy_(combined_min)
            self.max_val.resize_(combined_max.shape)
            self.max_val.copy_(combined_max)
        return x_orig

    @torch.jit.export
    def calculate_qparams(self):
        is_uninitialized = (self.min_val == float('inf') and
                            self.max_val == float('-inf'))
        if is_uninitialized:
            warnings.warn(
                "must run observer before calling calculate_qparams.\
                                    Returning default scale and zero point "
            )
            return torch.tensor([1.0]), torch.tensor([0])
        assert self.bins == len(self.histogram), (
            "The number of bins in histogram should be equal to the number of bins "
            "supplied while making this observer"
        )

        new_min, new_max = self._non_linear_param_search()

        return self._calculate_qparams(new_min, new_max)

    def _save_to_state_dict(self, destination, prefix, keep_vars):
        super(HistogramObserver, self)._save_to_state_dict(destination, prefix, keep_vars)
        destination[prefix + 'min_val'] = self.min_val
        destination[prefix + 'max_val'] = self.max_val

    def _load_from_state_dict(self, state_dict, prefix, local_metadata, strict,
                              missing_keys, unexpected_keys, error_msgs):
        version = local_metadata.get('version', None)

        if version is None or version < 3:
            # if min_val and max_val are not initialized, update their shape
            # to account for the differences between v2 and v3
            min_val_name, max_val_name = prefix + 'min_val', prefix + 'max_val'
            if min_val_name in state_dict:
                if state_dict[min_val_name].shape == torch.Size([0]):
                    state_dict[min_val_name] = torch.tensor(float('inf'))
            if max_val_name in state_dict:
                if state_dict[max_val_name].shape == torch.Size([0]):
                    state_dict[max_val_name] = torch.tensor(float('-inf'))

        local_state = ['min_val', 'max_val']
        for name in local_state:
            key = prefix + name
            if key in state_dict:
                val = state_dict[key]
                setattr(self, name, val)
            elif strict:
                missing_keys.append(key)
        super(HistogramObserver, self)._load_from_state_dict(state_dict, prefix, local_metadata, strict,
                                                             missing_keys, unexpected_keys, error_msgs)

class PlaceholderObserver(ObserverBase):
    r"""
    Observer that doesn't do anything and just passes its configuration to the
    quantized module's ``.from_float()``.

    Can be used for quantization to float16 which doesn't require determining
    ranges.

    Args:
        dtype: Quantized data type
        custom_op_name: (temporary) specify this observer for an operator that doesn't require any observation
                        (Can be used in Graph Mode Passes for special case ops).
    """
    def __init__(self, dtype=torch.float32, custom_op_name="", compute_dtype=None):
        super(PlaceholderObserver, self).__init__(dtype=dtype)
        # dtype of input of the target operator, e.g. for dynamic quantization
        # ops, the dtype will be float32
        self.dtype = dtype
        self.custom_op = custom_op_name
        # used for configuration of computation type for dynamic quantization
        if compute_dtype:
            self.compute_dtype = compute_dtype

    def forward(self, x):
        return x

    @torch.jit.export
    def calculate_qparams(self):
        raise Exception("calculate_qparams should not be called for PlaceholderObserver")



class RecordingObserver(_ObserverBase):
    r"""
    The module is mainly for debug and records the tensor values during runtime.

    Args:
        dtype: Quantized data type
        qscheme: Quantization scheme to be used
        reduce_range: Reduces the range of the quantized data type by 1 bit
    """
    __annotations__ = {"tensor_val": List[Optional[torch.Tensor]]}

    def __init__(self, **kwargs):
        super(RecordingObserver, self).__init__(**kwargs)
        self.tensor_val = []

    def forward(self, x):
        self.tensor_val.append(x.clone())
        return x

    @torch.jit.export
    def calculate_qparams(self):
        raise Exception("calculate_qparams should not be called for RecordingObserver")

    @torch.jit.export
    def get_tensor_value(self):
        return self.tensor_val


class NoopObserver(ObserverBase):
    r"""
    Observer that doesn't do anything and just passes its configuration to the
    quantized module's ``.from_float()``.

    Primarily used for quantization to float16 which doesn't require determining
    ranges.

    Args:
        dtype: Quantized data type
        custom_op_name: (temporary) specify this observer for an operator that doesn't require any observation
                        (Can be used in Graph Mode Passes for special case ops).
    """
    def __init__(self, dtype=torch.float16, custom_op_name=""):
        super(NoopObserver, self).__init__(dtype=dtype)
        self.dtype = dtype
        self.custom_op = custom_op_name

    def forward(self, x):
        return x

    @torch.jit.export
    def calculate_qparams(self):
        raise Exception("calculate_qparams should not be called for NoopObserver")

def _is_observer_script_module(mod, obs_type_name):
    ''' Returns true if given mod is an instance of Observer script module.
    '''
    if isinstance(mod, torch.jit.RecursiveScriptModule):
        # qualified name looks like '__torch__.torch.quantization.observer.___torch_mangle_2.MinMaxObserver'
        suffix = mod._c.qualified_name.split('.', 1)[1]
        name = re.sub(r'\.___torch_mangle_\d+', '', suffix)
        return obs_type_name in name
    return False

def _is_activation_post_process(module):
    return (isinstance(module, torch.quantization.ObserverBase) or
            isinstance(module, torch.quantization.FakeQuantize) or
            _is_observer_script_module(module, 'torch.quantization.observer'))

def _is_per_channel_script_obs_instance(module):
    if isinstance(module, torch.jit.RecursiveScriptModule):
        return _is_observer_script_module(module, "torch.quantization.observer.PerChannelMinMaxObserver") or\
            _is_observer_script_module(module, "torch.quantization.observer.MovingAveragePerChannelMinMaxObserver")
    return False

def get_observer_state_dict(mod):
    r"""
    Returns the state dict corresponding to the observer stats.
    Traverse the model state_dict and extract out the stats.
    """
    od = OrderedDict()
    if isinstance(mod, torch.jit.RecursiveScriptModule):
        for k, v in mod.state_dict().items():
            if 'observer' in k:
                od[k] = v
    else:
        # path for GraphModule and nn.Module (eager mode)
        for k, v in mod.state_dict().items():
            if 'activation_post_process' in k:
                od[k] = v
    od._metadata = mod.state_dict()._metadata  # type: ignore[attr-defined]
    return od

def load_observer_state_dict(mod, obs_dict):
    r"""
    Given input model and a state_dict containing model observer stats,
    load the stats back into the model. The observer state_dict can be saved
    using torch.quantization.get_observer_state_dict
    """
    missing_keys: List[str] = []
    unexpected_keys: List[str] = []
    for name, module in mod.named_modules():
        prefix = name + '.'
        if _is_activation_post_process(module):
            if _is_per_channel_script_obs_instance(module):
                # For per-channel observers we need to call a custom load_from_state_dict to resize the tensor.
                # However this is not called when the module is scripted and we end up calling the default one in module.py
                module._load_from_state_dict_script(obs_dict, prefix, {}, True, missing_keys, unexpected_keys, [])
            else:
                module._load_from_state_dict(obs_dict, prefix, {}, False, missing_keys, unexpected_keys, [])
    for k in missing_keys:
        if 'observer' in k or 'activation_post_process' in k:
            raise Exception("Missing keys for observer {} in state_dict".format(k))
    for k in unexpected_keys:
        if 'observer' in k or 'activation_post_process' in k:
            raise Exception("Unexpected keys for observer {} in state_dict".format(k))

# Restrict activations to be in the range (0,127)
default_observer = MinMaxObserver.with_args(reduce_range=True)
default_placeholder_observer = PlaceholderObserver
default_debug_observer = RecordingObserver
default_weight_observer = MinMaxObserver.with_args(dtype=torch.qint8, qscheme=torch.per_tensor_symmetric)
default_histogram_observer = HistogramObserver.with_args(reduce_range=True)
default_per_channel_weight_observer = PerChannelMinMaxObserver.with_args(dtype=torch.qint8, qscheme=torch.per_channel_symmetric)
default_dynamic_quant_observer = PlaceholderObserver.with_args(dtype=torch.float, compute_dtype=torch.quint8)
default_float_qparams_observer = PerChannelMinMaxObserver.with_args(dtype=torch.quint8,
                                                                    qscheme=torch.per_channel_affine_float_qparams,
                                                                    ch_axis=0)<|MERGE_RESOLUTION|>--- conflicted
+++ resolved
@@ -885,14 +885,9 @@
         orig_hist = orig_hist + interpolated_histogram.to(torch.float)
         return orig_hist
 
-<<<<<<< HEAD
-    def forward(self, x_orig):
-        # type: (torch.Tensor) -> torch.Tensor
+    def forward(self, x_orig: torch.Tensor) -> torch.Tensor:
         if x_orig.numel() == 0:
             return x_orig
-=======
-    def forward(self, x_orig: torch.Tensor) -> torch.Tensor:
->>>>>>> 6a951a6f
         x = x_orig.detach()
         min_val = self.min_val
         max_val = self.max_val
