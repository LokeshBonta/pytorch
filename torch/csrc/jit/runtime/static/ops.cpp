--- conflicted
+++ resolved
@@ -86,16 +86,10 @@
     if (p_node->Output(0, reg).isNone()) {
       p_node->Output(0, reg) = create_empty_from(in0_t);
     }
-<<<<<<< HEAD
-    auto& out_t = p_node->Output(0, reg).toTensor();
-    out_t.resize_({0});
-    at::native::add_out(out_t, in0_t, in1_t, in2_s);
-=======
-    auto out_t = p_node->Output(0, reg).toTensor();
+    auto& out_t = p_node->Output(0, reg).toTensor();
     static_add op{out_t};
     op.meta(in0_t, in1_t, in2_s);
     op.impl(out_t, in0_t, in1_t, in2_s);
->>>>>>> 805c9896
   };
 });
 
@@ -415,13 +409,13 @@
     };
   } else if (n->kind() == c10::Symbol::fromQualString("aten::narrow")) {
     return [](const ProcessedNode* p_node, std::vector<IValue>& reg) {
-      auto self = p_node->Input(0, reg).toTensor(); // self
+      auto& self = p_node->Input(0, reg).toTensor(); // self
       auto dim = p_node->Input(1, reg).toInt(); // dim
       int64_t start = 0;
       if (p_node->Input(2, reg).isScalar()) {
         start = p_node->Input(2, reg).toInt();
       } else {
-        auto t = p_node->Input(2, reg).toTensor();
+        auto& t = p_node->Input(2, reg).toTensor();
         start = t.item<int64_t>();
       }
       auto length = p_node->Input(3, reg).toInt(); // length
