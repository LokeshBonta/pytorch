#include <torch/csrc/utils/auto_gil.h>
#include <torch/csrc/utils/pybind.h>

#include <torch/csrc/jit/argument_spec.h>
#include <torch/csrc/jit/autodiff.h>
#include <torch/csrc/jit/export.h>
#include <torch/csrc/jit/fuser/interface.h>
#include <torch/csrc/jit/fuser/kernel_cache.h>
#include <torch/csrc/jit/graph_executor.h>
#include <torch/csrc/jit/import.h>
#include <torch/csrc/jit/irparser.h>
#include <torch/csrc/jit/operator.h>
#include <torch/csrc/jit/passes/canonicalize.h>
#include <torch/csrc/jit/passes/canonicalize_ops.h>
#include <torch/csrc/jit/passes/common_subexpression_elimination.h>
#include <torch/csrc/jit/passes/constant_pooling.h>
#include <torch/csrc/jit/passes/constant_propagation.h>
#include <torch/csrc/jit/passes/create_autodiff_subgraphs.h>
#include <torch/csrc/jit/passes/dead_code_elimination.h>
#include <torch/csrc/jit/passes/decompose_ops.h>
#include <torch/csrc/jit/passes/erase_number_types.h>
#include <torch/csrc/jit/passes/fuse_linear.h>
#include <torch/csrc/jit/passes/graph_fuser.h>
#include <torch/csrc/jit/passes/inline_fork_wait.h>
#include <torch/csrc/jit/passes/inliner.h>
#include <torch/csrc/jit/passes/loop_unrolling.h>
#include <torch/csrc/jit/passes/lower_tuples.h>
#include <torch/csrc/jit/passes/onnx.h>
#include <torch/csrc/jit/passes/onnx/cast_all_constant_to_floating.h>
#include <torch/csrc/jit/passes/onnx/constant_fold.h>
#include <torch/csrc/jit/passes/onnx/fixup_onnx_loop.h>
#include <torch/csrc/jit/passes/onnx/peephole.h>
#include <torch/csrc/jit/passes/onnx/prepare_division_for_onnx.h>
#include <torch/csrc/jit/passes/peephole.h>
#include <torch/csrc/jit/passes/quantization.h>
#include <torch/csrc/jit/passes/remove_expands.h>
#include <torch/csrc/jit/passes/remove_inplace_ops.h>
#include <torch/csrc/jit/passes/shape_analysis.h>
#include <torch/csrc/jit/passes/specialize_autogradzero.h>
#include <torch/csrc/jit/passes/subgraph_rewrite.h>
#include <torch/csrc/jit/passes/utils/check_alias_annotation.h>
#include <torch/csrc/jit/print_handler.h>
#include <torch/csrc/jit/pybind_utils.h>
#include <torch/csrc/jit/python_arg_flatten.h>
#include <torch/csrc/jit/python_ir.h>
#include <torch/csrc/jit/python_tracer.h>
#include <torch/csrc/jit/script/compiler.h>
#include <torch/csrc/jit/script/init.h>
#include <torch/csrc/jit/script/jit_exception.h>
#include <torch/csrc/jit/script/module.h>
#include <torch/csrc/jit/script/python_tree_views.h>
#include <torch/csrc/jit/tracer.h>
#include <torch/csrc/utils/auto_gil.h>

#include <c10/macros/Export.h>
#include <caffe2/serialize/inline_container.h>

#include <ATen/core/function_schema.h>

#include <pybind11/functional.h>
#include <pybind11/iostream.h>

#include <memory>
#include <sstream>
#include <stdexcept>
#include <string>
#include <tuple>
#include <utility>

namespace torch {
namespace jit {

using ::c10::Argument;
using ::c10::FunctionSchema;
using caffe2::serialize::PyTorchStreamReader;
using caffe2::serialize::PyTorchStreamWriter;

namespace {

using autograd::variable_list;

bool loadPythonClasses() {
  // Leaving this code here, because it will likely be useful at some point
  // PyObject *jit_module = PyImport_ImportModule("torch.jit");
  // THPUtils_assert(jit_module, "class loader couldn't access "
  //"torch.jit module");
  // PyObject *jit_dict = PyModule_GetDict(jit_module);

  return true;
}
} // anonymous namespace

TORCH_API void runJITCPPTests(bool runCuda);

void initJITBindings(PyObject* module) {
  auto m = py::handle(module).cast<py::module>();

  py::register_exception<JITException>(m, "JITException");

  py::class_<python::IODescriptor> iodescriptor(
      m, "IODescriptor"); // NOLINT(bugprone-unused-raii)

  m.def("_jit_init", loadPythonClasses)
      .def(
          "_jit_debug_fuser_num_cached_kernel_specs",
          torch::jit::fuser::debugNumCachedKernelSpecs)
      .def("_jit_pass_onnx_remove_print", RemovePrintOps)
      .def("_jit_pass_onnx_preprocess_caffe2", PreprocessCaffe2Ops)
      .def("_jit_pass_onnx", ToONNX)
      .def("_jit_pass_lower_all_tuples", LowerAllTuples)
      .def("_jit_pass_onnx_peephole", PeepholeOptimizeONNX)
      .def(
          "_jit_pass_onnx_cast_all_constant_to_floating",
          CastAllConstantToFloating)
      .def(
          "_jit_pass_onnx_constant_fold",
          [](std::shared_ptr<Graph>& graph,
             std::map<std::string, at::Tensor>& paramsDict,
             int opset_version) {
            ConstantFoldONNX(
                graph->block(),
                paramsDict,
                opset_version); // overload resolution
            return paramsDict;
          },
          pybind11::return_value_policy::move)
      .def("_jit_pass_fuse", FuseGraph)
      .def(
          "_jit_pass_dce",
          [](std::shared_ptr<Graph>& g) {
            return EliminateDeadCode(g->block()); // overload resolution
          })
      .def(
          "_jit_pass_dce_allow_deleting_nodes_with_side_effects",
          [](std::shared_ptr<Graph>& g) {
            return EliminateDeadCode(
                g->block(),
                true,
                DCESideEffectPolicy::
                    ALLOW_DELETING_NODES_WITH_SIDE_EFFECTS); // overload
                                                             // resolution
          })
      .def(
          "_jit_pass_cse",
          [](std::shared_ptr<Graph>& g) {
            return EliminateCommonSubexpression(g); // overload resolution
          })
      .def(
          "_jit_pass_propagate_qinfo",
          [](std::shared_ptr<Graph>& g) { return PropagateQuantInfo(g); })
      .def(
          "_jit_pass_insert_observers",
          [](script::Module& module,
             const std::string& method_name,
             const py::dict& qconfig_dict) {
            auto dict = py::cast<std::unordered_map<
                std::string,
                std::tuple<script::Module, script::Module>>>(qconfig_dict);
            return InsertObservers(module, method_name, dict);
          })
      .def(
          "_jit_pass_insert_quant_dequant",
          [](script::Module& module, const std::string& method_name) {
            return InsertQuantDeQuant(module, method_name);
          })
      .def(
          "_jit_pass_quant_fusion",
          [](std::shared_ptr<Graph>& g) { return QuantFusion(g); })
      .def("_jit_pass_fold_convbn", &FoldConvBatchNorm2d)
<<<<<<< HEAD
      .def("_jit_pass_fuse_linear", &FuseLinear)
=======
      .def(
          "_jit_pass_fuse_linear",
          [](std::shared_ptr<Graph>& g) { return FuseLinear(g); })
>>>>>>> 8ea243cd
      .def(
          "_jit_pass_quantlint",
          [](std::shared_ptr<Graph>& g) { return QuantLinting(g); })
      .def(
          "_jit_pass_pattern_based_rewrite",
          [](const script::Module& m) { return PatternBasedRewrite(m); })
      .def(
          "_jit_pass_custom_pattern_based_rewrite",
          [](const std::string& pattern,
             const std::string& fused_node_name,
             const script::Module& m) {
            SubgraphRewriter subgraph_rewriter;
            subgraph_rewriter.RegisterRewritePattern(pattern, fused_node_name);
            subgraph_rewriter.runOnModule(m);
          })
      .def(
          "_jit_pass_custom_pattern_based_rewrite_graph",
          [](const std::string& pattern,
             const std::string& fused_node_name,
             std::shared_ptr<Graph> g) {
            SubgraphRewriter subgraph_rewriter;
            subgraph_rewriter.RegisterRewritePattern(pattern, fused_node_name);
            subgraph_rewriter.runOnGraph(g);
          })
      .def(
          "_jit_pass_fold_quant_inputs",
          [](std::shared_ptr<Graph>& g) {
            return FoldQuantNodesIntoInputsOutputs(g);
          })
      .def(
          "_jit_pass_remove_inplace_ops",
          [](std::shared_ptr<Graph> g) { return RemoveInplaceOps(g); })
      .def("_jit_pass_constant_pooling", ConstantPooling)
      .def(
          "_jit_pass_peephole",
          [](const std::shared_ptr<Graph>& g, bool addmm_fusion_enabled) {
            return PeepholeOptimize(g, addmm_fusion_enabled);
          },
          py::arg("graph"),
          py::arg("addmm_fusion_enabled") = false)
      .def(
          "_jit_pass_canonicalize",
          [](const std::shared_ptr<Graph>& g) { return Canonicalize(g); })
      .def("_jit_pass_lint", LintGraph)
      .def(
          "_jit_pass_complete_shape_analysis",
          [](std::shared_ptr<Graph> graph, py::tuple inputs, bool with_grad) {
            ArgumentSpecCreator arg_spec_creator(*graph);
            Stack stack;
            stack.reserve(inputs.size()); // captures?
            for (auto& obj : inputs) {
              stack.push_back(toIValue(obj));
            }
            ArgumentSpec spec = arg_spec_creator.create(with_grad, stack);
            arg_spec_creator.specializeTypes(*graph, spec);
            // We only get partial specialization from the arg_spec_creator, but
            // we want full shape specialization. The alternative would be to
            // have a "complete type inference" function in ArguemntSpecCreator.
            auto g_inputs = graph->inputs();
            for (size_t i = 0; i < inputs.size(); ++i) {
              if (stack[i].isTensor()) {
                g_inputs[i]->setType(incompleteInferTypeFrom(stack[i]));
              }
            }
            PropagateInputShapes(graph);
          })
      .def("_jit_pass_remove_expands", RemoveExpands)
      .def("_jit_pass_erase_number_types", EraseNumberTypes)
      .def("_jit_pass_inline_fork_wait", InlineForkWait)
      .def("_jit_pass_inline", Inline)
      .def("_jit_pass_prepare_division_for_onnx", PrepareDivisionForONNX)
      .def("_jit_pass_loop_unrolling", UnrollLoops)
      .def(
          "_jit_pass_constant_propagation",
          [](std::shared_ptr<Graph>& g) { return ConstantPropagation(g); })
      .def("_jit_pass_erase_shape_information", EraseShapeInformation)
      .def(
          "_jit_pass_create_autodiff_subgraphs",
          [](std::shared_ptr<Graph> graph) { CreateAutodiffSubgraphs(graph); })
      .def(
          "_jit_run_cpp_tests",
          [](bool runCuda) {
            // We have to release the GIL inside this method, because if we
            // happen to initialize the autograd engine in these tests, the
            // newly spawned worker threads will try to initialize their
            // PyThreadState*, and they need the GIL for this.
            AutoNoGIL _no_gil;
            return runJITCPPTests(runCuda);
          },
          py::arg("run_cuda"))
      .def(
          "_jit_flatten",
          [](py::handle& obj) {
            auto res = python::flatten(obj);
            return std::make_pair(res.vars, res.desc);
          })
      .def(
          "_jit_unflatten",
          [](autograd::variable_list vars, python::IODescriptor& desc) {
            return py::reinterpret_steal<py::object>(
                python::unflatten(vars, desc));
          })
      .def("_jit_pass_onnx_block", BlockToONNX)
      .def("_jit_pass_fixup_onnx_loops", FixupONNXLoops)
      .def("_jit_pass_canonicalize_ops", CanonicalizeOps)
      .def("_jit_pass_decompose_ops", DecomposeOps)
      .def("_jit_pass_specialize_autogradzero", specializeAutogradZero)
      .def("_jit_override_can_fuse_on_cpu", &overrideCanFuseOnCPU)
      .def(
          "_jit_differentiate",
          [](Graph& g) {
            // the python binding slightly differs in semantics
            // it makes a copy of the input Graph, and works on that
            // jit::differentiate mutates the input Graph
            auto g_clone = g.copy();
            return differentiate(g_clone);
          })
      .def(
          "_jit_check_alias_annotation",
          [](std::shared_ptr<Graph> g,
             py::tuple args,
             const std::string& unqualified_op_name) {
            auto stack = toStack(args);
            checkAliasAnnotation(g, std::move(stack), unqualified_op_name);
          })
      .def(
          "_jit_set_profiling_mode",
          [](bool profiling_flag) { getProfilingMode() = profiling_flag; })
      .def(
          "_jit_set_inline_everything_mode",
          [](bool enabled) { script::getInlineEverythingMode() = enabled; })
      .def(
          "_jit_get_inline_everything_mode",
          []() { return script::getInlineEverythingMode(); })
      .def(
          "_jit_try_infer_type",
          [](py::object obj) -> TypePtr {
            auto match = tryToInferType(obj);
            if (match.success()) {
              return match.type();
            }
            return nullptr;
          })
      .def(
          "_jit_fuser_get_fused_kernel_code",
          [](Graph& g, std::vector<at::Tensor> inps) {
            return debugGetFusedKernelCode(g, inps);
          });

  // NOLINTNEXTLINE(bugprone-unused-raii)
  py::class_<CompleteArgumentSpec>(m, "CompleteArgumentSpec")
      .def("__repr__", [](CompleteArgumentSpec& self) {
        std::ostringstream s;
        s << self;
        return s.str();
      });
  // NOLINTNEXTLINE(bugprone-unused-raii)
  py::class_<ArgumentSpec>(m, "ArgumentSpec");
  py::class_<Code>(m, "Code").def("grad_executor_states", [](Code& c) {
    std::vector<GraphExecutorState> states;
    for (auto& e : c.grad_executors()) {
      states.emplace_back(e->getDebugState());
    }
    return states;
  });

  py::class_<ExecutionPlan>(m, "ExecutionPlan")
      .def_property_readonly("graph", [](ExecutionPlan& s) { return s.graph; })
      .def_property_readonly("code", [](ExecutionPlan& s) { return s.code; });

  py::class_<Gradient>(m, "Gradient")
      .def_property_readonly("f", [](Gradient& m) { return m.f; })
      .def_property_readonly("df", [](Gradient& m) { return m.df; })
      .def_property_readonly(
          "f_real_outputs", [](Gradient& m) { return m.f_real_outputs; })
      .def_property_readonly(
          "df_input_vjps", [](Gradient& m) { return m.df_input_vjps; })
      .def_property_readonly(
          "df_input_captured_inputs",
          [](Gradient& m) { return m.df_input_captured_inputs; })
      .def_property_readonly(
          "df_input_captured_outputs",
          [](Gradient& m) { return m.df_input_captured_outputs; })
      .def_property_readonly(
          "df_output_vjps", [](Gradient& m) { return m.df_output_vjps; });

  py::class_<GraphExecutorState>(m, "GraphExecutorState")
      .def_property_readonly(
          "graph", [](GraphExecutorState& s) { return s.graph; })
      .def_property_readonly(
          "execution_plans",
          [](GraphExecutorState& s) { return s.execution_plans; })
      .def_property_readonly(
          "fallback", [](GraphExecutorState& s) { return s.fallback; });

  py::class_<PyTorchStreamWriter>(m, "PyTorchFileWriter")
      .def(py::init<std::string>())
      .def(
          "write_record",
          [](PyTorchStreamWriter& self,
             const std::string& name,
             const char* data,
             size_t size) { return self.writeRecord(name, data, size); })
      .def("write_end_of_file", &PyTorchStreamWriter::writeEndOfFile);

  py::class_<PyTorchStreamReader>(m, "PyTorchFileReader")
      .def(py::init<std::string>())
      .def("get_record", [](PyTorchStreamReader& self, const std::string& key) {
        at::DataPtr data;
        size_t size;
        std::tie(data, size) = self.getRecord(key);
        return py::bytes(reinterpret_cast<const char*>(data.get()), size);
      });

  m.def(
      "_jit_get_operation",
      [](const std::string& op_name) {
        try {
          auto symbol = Symbol::fromQualString(op_name);
          auto operations = getAllOperatorsFor(symbol);
          TORCH_CHECK(!operations.empty(), "No such operator ", op_name);
          TORCH_CHECK(
              operations.size() == 1,
              "Found ",
              operations.size(),
              " overloads for operator ",
              op_name,
              "! Overloads are not supported from Python.");
          std::shared_ptr<Operator> op = operations[0];
          AT_ASSERT(op != nullptr);
          std::ostringstream docstring;
          docstring << "Automatically bound operator '" << op_name
                    << "' with schema: " << op->schema();
          return py::cpp_function(
              [op](py::args args, py::kwargs kwargs) {
                return invokeOperatorFromPython(
                    *op, std::move(args), std::move(kwargs));
              },
              py::name(symbol.toUnqualString()),
              py::doc(docstring.str().c_str()));
        } catch (const c10::Error& error) {
          throw std::runtime_error(error.what_without_backtrace());
        }
      },
      py::arg("qualified_name"));

  m.def("parse_ir", [](const std::string& input) {
    auto graph = std::make_shared<Graph>();
    script::parseIR(input, &*graph);
    return graph;
  });
  m.def("parse_schema", parseSchema);

  py::class_<FunctionSchema>(m, "FunctionSchema")
      .def_property_readonly(
          "name", [](FunctionSchema& self) { return self.name(); })
      .def_property_readonly(
          "overload_name",
          [](FunctionSchema& self) { return self.overload_name(); })
      .def_property_readonly(
          "arguments", [](FunctionSchema& self) { return self.arguments(); })
      .def_property_readonly(
          "returns", [](FunctionSchema& self) { return self.returns(); })
      .def("__eq__", [](const FunctionSchema& self,
            const FunctionSchema& other) {
          return self == other;
        })
      .def("__str__", [](FunctionSchema& self) {
        std::stringstream ss;
        ss << self;
        return ss.str();
      });
  py::class_<Argument>(m, "Argument")
      .def_property_readonly("name", [](Argument& self) { return self.name(); })
      .def_property_readonly("type", [](Argument& self) { return self.type(); })
      .def_property_readonly(
          "N",
          [](Argument& self) -> py::object {
            return (self.N()) ? py::cast(*self.N()) : py::none();
          })
      .def_property_readonly("default_value", [](Argument& self) -> py::object {
        if (!self.default_value())
          return py::none();
        IValue v = *self.default_value();
        return toPyObject(std::move(v));
      });
  m.def(
      "_jit_get_all_schemas", []() {
    const std::vector<std::shared_ptr<Operator>>& operations = getAllOperators();
    return fmap(operations, [](const std::shared_ptr<Operator>& op) {
      return op->schema();
    });
  });
  m.def("_jit_get_schemas_for_operator", [](const std::string& qualified_name) {
    auto symbol = Symbol::fromQualString(qualified_name);
    auto operations = getAllOperatorsFor(symbol);
    return fmap(operations, [](const std::shared_ptr<Operator>& op) {
      return op->schema();
    });
  });

  struct PythonFutureWrapper {
    explicit PythonFutureWrapper(c10::intrusive_ptr<c10::ivalue::Future> fut)
        : fut(std::move(fut)) {}

    c10::intrusive_ptr<c10::ivalue::Future> fut;
  };

  py::class_<PythonFutureWrapper>(m, "Future");

  m.def("fork", [](py::args args) {
    AT_ASSERT(args.size() >= 1);

    py::function f = py::cast<py::function>(args[0]);
    py::tuple args_tup(args.size() - 1);

    for (size_t i = 1; i < args.size(); ++i) {
      args_tup[i - 1] = args[i];
    }

    if (jit::tracer::isTracing()) {
      auto graph = jit::tracer::getTracingState()->graph;
      auto fork_node = graph->insertNode(graph->create(prim::fork, 1));
      auto body_block = fork_node->addBlock();

      Value* node_output;
      py::object py_func_output;
      auto retval = c10::make_intrusive<c10::ivalue::Future>();
      // Insert new trace ops into the fork op's sub-block
      WithInsertPoint guard(body_block);
      IValue output_ivalue;
      {
        tracer::WithNestedTracingFrame env_guard;

        // Run the user-supplied function
        py_func_output = f(*args_tup);

        // Convert the output of the user-supplied funciton to IValue. The type
        // information of this IValue is used both to record the correct type in
        // the trace.
        output_ivalue = toIValue(py_func_output);
        Value* out_val = jit::tracer::getValueTrace(output_ivalue);
        body_block->registerOutput(out_val);
        node_output =
            fork_node->output()->setType(FutureType::create(out_val->type()));

        // Lambda lift into a Subgraph attribute
        torch::jit::script::lambdaLiftFork(fork_node);
      }

      // Record the ivalue in the tracer
      jit::tracer::setValueTrace(retval, node_output);

      // stuff the ivalue output in the Future
      retval->markCompleted(output_ivalue);

      return PythonFutureWrapper(retval);
    } else {
      auto retval = c10::make_intrusive<c10::ivalue::Future>();
      retval->markCompleted(toIValue(f(*args_tup)));
      return PythonFutureWrapper(retval);
    }
  });

  m.def("wait", [](PythonFutureWrapper& fut) {
    if (jit::tracer::isTracing()) {
      auto graph = jit::tracer::getTracingState()->graph;

      Value* fut_val = jit::tracer::getValueTrace(fut.fut);
      auto output = graph->insert(aten::wait, {fut_val});
      jit::tracer::setValueTrace(fut.fut->value(), output);
    }
    return fut.fut->value();
  });

  m.def("_jit_assert_is_instance", [](py::object obj, TypePtr type) {
    toIValue(obj, type);
  });

  initPythonIRBindings(module);
  tracer::initPythonTracerBindings(module);
  script::initTreeViewBindings(module);
  script::initJitScriptBindings(module);

  setPrintHandler([](const std::string& str) {
    py::gil_scoped_acquire acquire;
    try {
      auto _stdout = py::module::import("sys").attr("stdout");
      _stdout.attr("write")(str);
    } catch (py::error_already_set& e) {
      throw std::runtime_error(e.what());
    }
  });
}
} // namespace jit
} // namespace torch<|MERGE_RESOLUTION|>--- conflicted
+++ resolved
@@ -167,13 +167,7 @@
           "_jit_pass_quant_fusion",
           [](std::shared_ptr<Graph>& g) { return QuantFusion(g); })
       .def("_jit_pass_fold_convbn", &FoldConvBatchNorm2d)
-<<<<<<< HEAD
       .def("_jit_pass_fuse_linear", &FuseLinear)
-=======
-      .def(
-          "_jit_pass_fuse_linear",
-          [](std::shared_ptr<Graph>& g) { return FuseLinear(g); })
->>>>>>> 8ea243cd
       .def(
           "_jit_pass_quantlint",
           [](std::shared_ptr<Graph>& g) { return QuantLinting(g); })
