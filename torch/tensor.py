from collections import OrderedDict
import functools
from numbers import Number
from typing import Any, Dict, Optional, Tuple, Union
import warnings
import weakref

import torch
import torch._C as _C
from torch._namedtensor_internals import (
    update_names, check_serializing_named_tensor, resolve_ellipsis,
    unzip_namedshape, single_ellipsis_index, is_ellipsis)
from torch.overrides import (
    has_torch_function, has_torch_function_unary, has_torch_function_variadic,
    handle_torch_function)
import torch.utils.hooks as hooks


def _wrap_type_error_to_not_implemented(f):
    # functools.wraps doesn't work well with methods in python 2
    method_assignments = ('__name__', '__doc__')
    assigned = functools.WRAPPER_ASSIGNMENTS

    @functools.wraps(f, assigned=assigned)
    def wrapped(*args, **kwargs):
        if has_torch_function(args):
            return handle_torch_function(wrapped, args, *args, **kwargs)
        try:
            return f(*args, **kwargs)
        except TypeError:
            return NotImplemented
    return wrapped


# NB: If you subclass Tensor, and want to share the subclassed class
# across processes, you must also update torch/multiprocessing/reductions.py
# to define a ForkingPickler serialization mode for the class.
#
# NB: If you add a new method to Tensor, you must update
# torch/__init__.py.in to add a type annotation for your method;
# otherwise, it will not show up in autocomplete.
class Tensor(torch._C._TensorBase):
    def __deepcopy__(self, memo):
        if has_torch_function_unary(self):
            return handle_torch_function(Tensor.__deepcopy__, (self,), self, memo)
        if not self.is_leaf:
            raise RuntimeError("Only Tensors created explicitly by the user "
                               "(graph leaves) support the deepcopy protocol at the moment")
        if id(self) in memo:
            return memo[id(self)]
        with torch.no_grad():
            if self.is_sparse or self.device.type == 'xla':
                new_tensor = self.clone()
            else:
                new_storage = self.storage().__deepcopy__(memo)
                if self.is_quantized:
                    # quantizer_params can be different type based on torch attribute
                    quantizer_params: Union[Tuple[torch.qscheme, float, int], Tuple[torch.qscheme, Tensor, Tensor, int]]
                    if self.qscheme() == torch.per_tensor_affine:
                        quantizer_params = self.qscheme(), self.q_scale(), self.q_zero_point()
                    elif self.qscheme() in (torch.per_channel_affine, torch.per_channel_affine_float_qparams):
                        quantizer_params = self.qscheme(), \
                            self.q_per_channel_scales(), \
                            self.q_per_channel_zero_points(), \
                            self.q_per_channel_axis()
                    else:
                        raise RuntimeError(f"Unsupported qscheme {self.qscheme()} in deepcopy")
                    new_tensor = torch._utils._rebuild_qtensor(
                        new_storage,
                        self.storage_offset(),
                        self.size(),
                        self.stride(),
                        quantizer_params,
                        self.requires_grad,
                        self._backward_hooks)
                else:
                    new_tensor = self.new()
                    new_tensor.set_(new_storage, self.storage_offset(), self.size(), self.stride())
                    new_tensor.requires_grad = self.requires_grad
            memo[id(self)] = new_tensor
            return new_tensor

    def __reduce_ex__(self, proto):
        if has_torch_function_unary(self):
            return handle_torch_function(Tensor.__reduce_ex__, (self,), self, proto)
        check_serializing_named_tensor(self)
        # See Note [Don't serialize hooks]
        torch.utils.hooks.warn_if_has_hooks(self)
        backward_hooks: Dict[Any, Any] = OrderedDict()
        # Note: Numpy array is chosen to be the rebuild component for XLA Tensor.
        # We considered a few options:
        # 1. CPU tensor can't be used here.
        #    Otherwise in torch.load CPU storage is reconstructed with randomly
        #    initialized data, moved onto XLA device, and then storage is updated
        #    to the serialized content. This works perfectly for CPU/CUDA but not XLA.
        #    XLA tensor is disconnected with storage so it doesn't get the update.
        # 2. Python list is not a good fit due to performance reason.
        #    `tolist()` converts every single element in the tensor into python objects
        #    and serialize them one by one.
        if self.device.type == 'xla':
            arg_xla = (self.cpu().numpy(),
                       self.dtype,
                       str(self.device),
                       self.requires_grad)
            return (torch._utils._rebuild_xla_tensor, arg_xla)
        if self.is_quantized:
            # quantizer_params can be different type based on torch attribute
            quantizer_params: Union[Tuple[torch.qscheme, float, int], Tuple[Any, Tensor, Tensor, int]]
            if self.qscheme() == torch.per_tensor_affine:
                quantizer_params = (torch.per_tensor_affine,
                                    self.q_scale(),
                                    self.q_zero_point())
            elif self.qscheme() in (torch.per_channel_affine, torch.per_channel_affine_float_qparams):
                # convert scales and zero points to tuple to avoid recursive calls
                # when/if we get multi-axis quantized tensors in the future, the shape
                # is recoverable from the main tensor shape
                quantizer_params = (torch.per_channel_affine,
                                    self.q_per_channel_scales(),
                                    self.q_per_channel_zero_points(),
                                    self.q_per_channel_axis())
            else:
                raise RuntimeError(f"Serialization is not supported for tensors of type {self.qscheme()}")
            args_qtensor = (self.storage(),
                            self.storage_offset(),
                            tuple(self.size()),
                            self.stride(),
                            quantizer_params,
                            self.requires_grad,
                            backward_hooks)
            return (torch._utils._rebuild_qtensor, args_qtensor)
        elif self.is_sparse:
            if self.layout == torch.sparse_coo:
                args_sparse = (self.layout,
                               (self._indices(),
                                self._values(),
                                self.size()))
            else:
                raise NotImplementedError(
                    'sparse tensor __reduce_ex__ for layout `%s`' % (self.layout))
            return (torch._utils._rebuild_sparse_tensor, args_sparse)
        else:
            args = (self.storage(),
                    self.storage_offset(),
                    tuple(self.size()),
                    self.stride(),
                    self.requires_grad,
                    backward_hooks)  # previously was self._backward_hooks
            return (torch._utils._rebuild_tensor_v2, args)

    def __setstate__(self, state):
        if has_torch_function_unary(self):
            return handle_torch_function(Tensor.__setstate__, (self,), self, state)
        # Warning: this method is NOT called when you torch.load() a tensor;
        # that is managed by _rebuild_tensor_v2
        if not self.is_leaf:
            raise RuntimeError('__setstate__ can be only called on leaf Tensors')
        if len(state) == 4:
            # legacy serialization of Tensor
            self.set_(*state)
            return
        elif len(state) == 5:
            # legacy serialization of Variable
            self.data = state[0]
            state = (state[3], state[4], state[2])
        # The setting of _backward_hooks is expected to be a no-op.
        # See Note [Don't serialize hooks]
        self.requires_grad, _, self._backward_hooks = state

    def __repr__(self):
        if has_torch_function_unary(self):
            return handle_torch_function(Tensor.__repr__, (self,), self)
        # All strings are unicode in Python 3.
        return torch._tensor_str._str(self)

    def backward(self, gradient=None, retain_graph=None, create_graph=False, inputs=None):
        r"""Computes the gradient of current tensor w.r.t. graph leaves.

        The graph is differentiated using the chain rule. If the tensor is
        non-scalar (i.e. its data has more than one element) and requires
        gradient, the function additionally requires specifying ``gradient``.
        It should be a tensor of matching type and location, that contains
        the gradient of the differentiated function w.r.t. ``self``.

        This function accumulates gradients in the leaves - you might need to zero
        ``.grad`` attributes or set them to ``None`` before calling it.
        See :ref:`Default gradient layouts<default-grad-layouts>`
        for details on the memory layout of accumulated gradients.

        .. note::

            If you run any forward ops, create ``gradient``, and/or call ``backward``
            in a user-specified CUDA stream context, see
            :ref:`Stream semantics of backward passes<bwd-cuda-stream-semantics>`.

        Args:
            gradient (Tensor or None): Gradient w.r.t. the
                tensor. If it is a tensor, it will be automatically converted
                to a Tensor that does not require grad unless ``create_graph`` is True.
                None values can be specified for scalar Tensors or ones that
                don't require grad. If a None value would be acceptable then
                this argument is optional.
            retain_graph (bool, optional): If ``False``, the graph used to compute
                the grads will be freed. Note that in nearly all cases setting
                this option to True is not needed and often can be worked around
                in a much more efficient way. Defaults to the value of
                ``create_graph``.
            create_graph (bool, optional): If ``True``, graph of the derivative will
                be constructed, allowing to compute higher order derivative
                products. Defaults to ``False``.
            inputs (sequence of Tensor): Inputs w.r.t. which the gradient will be
                accumulated into ``.grad``. All other Tensors will be ignored. If not
                provided, the gradient is accumulated into all the leaf Tensors that were
                used to compute the attr::tensors. All the provided inputs must be leaf
                Tensors.
        """
        if has_torch_function_unary(self):
            return handle_torch_function(
                Tensor.backward,
                (self,),
                self,
                gradient=gradient,
                retain_graph=retain_graph,
                create_graph=create_graph,
                inputs=inputs)
        torch.autograd.backward(self, gradient, retain_graph, create_graph, inputs=inputs)

    def register_hook(self, hook):
        r"""Registers a backward hook.

        The hook will be called every time a gradient with respect to the
        Tensor is computed. The hook should have the following signature::

            hook(grad) -> Tensor or None


        The hook should not modify its argument, but it can optionally return
        a new gradient which will be used in place of :attr:`grad`.

        This function returns a handle with a method ``handle.remove()``
        that removes the hook from the module.

        Example::

            >>> v = torch.tensor([0., 0., 0.], requires_grad=True)
            >>> h = v.register_hook(lambda grad: grad * 2)  # double the gradient
            >>> v.backward(torch.tensor([1., 2., 3.]))
            >>> v.grad

             2
             4
             6
            [torch.FloatTensor of size (3,)]

            >>> h.remove()  # removes the hook
        """
        if has_torch_function_unary(self):
            return handle_torch_function(Tensor.register_hook, (self,), self, hook)
        if not self.requires_grad:
            raise RuntimeError("cannot register a hook on a tensor that "
                               "doesn't require gradient")
        if self._backward_hooks is None:
            self._backward_hooks = OrderedDict()
            if self.grad_fn is not None:
                self.grad_fn._register_hook_dict(self)
        handle = hooks.RemovableHandle(self._backward_hooks)
        self._backward_hooks[handle.id] = hook
        return handle

    def reinforce(self, reward):
        def trim(str):
            return '\n'.join([line.strip() for line in str.split('\n')])

        raise RuntimeError(trim(r"""reinforce() was removed.
            Use torch.distributions instead.
            See https://pytorch.org/docs/master/distributions.html

            Instead of:

            probs = policy_network(state)
            action = probs.multinomial()
            next_state, reward = env.step(action)
            action.reinforce(reward)
            action.backward()

            Use:

            probs = policy_network(state)
            # NOTE: categorical is equivalent to what used to be called multinomial
            m = torch.distributions.Categorical(probs)
            action = m.sample()
            next_state, reward = env.step(action)
            loss = -m.log_prob(action) * reward
            loss.backward()
        """))

    detach = _C._add_docstr(_C._TensorBase.detach, r"""
    Returns a new Tensor, detached from the current graph.

    The result will never require gradient.

    .. note::

      Returned Tensor shares the same storage with the original one.
      In-place modifications on either of them will be seen, and may trigger
      errors in correctness checks.
      IMPORTANT NOTE: Previously, in-place size / stride / storage changes
      (such as `resize_` / `resize_as_` / `set_` / `transpose_`) to the returned tensor
      also update the original tensor. Now, these in-place changes will not update the
      original tensor anymore, and will instead trigger an error.
      For sparse tensors:
      In-place indices / values changes (such as `zero_` / `copy_` / `add_`) to the
      returned tensor will not update the original tensor anymore, and will instead
      trigger an error.
    """)

    detach_ = _C._add_docstr(_C._TensorBase.detach_, r"""
    Detaches the Tensor from the graph that created it, making it a leaf.
    Views cannot be detached in-place.
    """)

    def retain_grad(self):
        r"""Enables .grad attribute for non-leaf Tensors."""
        if has_torch_function_unary(self):
            return handle_torch_function(Tensor.retain_grad, (self,), self)
        if not self.requires_grad:
            raise RuntimeError("can't retain_grad on Tensor that has requires_grad=False")
        if self.is_leaf:  # no-op for leaves
            return
        if hasattr(self, 'retains_grad'):
            return
        weak_self = weakref.ref(self)

        def retain_grad_hook(grad):
            var = weak_self()
            if var is None:
                return
            if var._grad is None:
                if grad.is_sparse:
                    var._grad = grad.clone()
                else:
                    var._grad = grad.clone(memory_format=torch.contiguous_format)
            else:
                var._grad = var._grad + grad

        self.register_hook(retain_grad_hook)
        self.retains_grad = True

    def is_shared(self):
        r"""Checks if tensor is in shared memory.

        This is always ``True`` for CUDA tensors.
        """
        if has_torch_function_unary(self):
            return handle_torch_function(Tensor.is_shared, (self,), self)
        return self.storage().is_shared()

    def share_memory_(self):
        r"""Moves the underlying storage to shared memory.

        This is a no-op if the underlying storage is already in shared memory
        and for CUDA tensors. Tensors in shared memory cannot be resized.
        """
        if has_torch_function_unary(self):
            return handle_torch_function(Tensor.share_memory_, (self,), self)
        self.storage().share_memory_()
        return self

    def __reversed__(self):
        r"""Reverses the tensor along dimension 0."""
        if has_torch_function_unary(self):
            return handle_torch_function(Tensor.__reversed__, (self,), self)
        if self.dim() == 0:
            return self
        else:
            return self.flip(0)

    def norm(self, p="fro", dim=None, keepdim=False, dtype=None):
        r"""See :func:`torch.norm`"""
        if has_torch_function_unary(self):
            return handle_torch_function(Tensor.norm, (self,), self, p=p, dim=dim, keepdim=keepdim, dtype=dtype)
        return torch.norm(self, p, dim, keepdim, dtype=dtype)

    def lu(self, pivot=True, get_infos=False):
        r"""See :func:`torch.lu`"""
        # If get_infos is True, then we don't need to check for errors and vice versa
        if has_torch_function_unary(self):
            return handle_torch_function(Tensor.lu, (self,), self, pivot=pivot, get_infos=get_infos)

        if not torch._jit_internal.is_scripting():
            if self.requires_grad:
                if not (self.size(-2) == self.size(-1) and self.dtype.is_floating_point):
                    raise ValueError(
                        'lu.backward works only with batches of squared full-rank matrices'
                        ' of floating types.'
                    )

                from torch._autograd_functions import _LU
                LU, pivots, infos = _LU.apply(self, pivot, get_infos)
                if get_infos:
                    return LU, pivots, infos
                else:
                    return LU, pivots
        else:
            if self.requires_grad:
                raise RuntimeError(
                    'Script and require gradients is not supported at the moment.'
                    'If you just want to do the forward, use .detach()'
                    'on the input before calling the function.'
                )

        LU, pivots, infos = torch._lu_with_info(self, pivot=pivot, check_errors=(not get_infos))
        if get_infos:
            return LU, pivots, infos
        else:
            return LU, pivots

    def stft(self, n_fft: int, hop_length: Optional[int] = None,
             win_length: Optional[int] = None, window: 'Optional[Tensor]' = None,
             center: bool = True, pad_mode: str = 'reflect', normalized: bool = False,
             onesided: Optional[bool] = None, return_complex: Optional[bool] = None):
        r"""See :func:`torch.stft`

        .. warning::
          This function changed signature at version 0.4.1. Calling with
          the previous signature may cause error or return incorrect result.
        """
        if has_torch_function_unary(self):
            return handle_torch_function(
                Tensor.stft, (self,), self, n_fft, hop_length=hop_length,
                win_length=win_length, window=window, center=center, pad_mode=pad_mode, normalized=normalized,
                onesided=onesided, return_complex=return_complex
            )
        return torch.stft(self, n_fft, hop_length, win_length, window, center,
                          pad_mode, normalized, onesided, return_complex=return_complex)

    def istft(self, n_fft: int, hop_length: Optional[int] = None,
              win_length: Optional[int] = None, window: 'Optional[Tensor]' = None,
              center: bool = True, normalized: bool = False,
              onesided: Optional[bool] = None, length: Optional[int] = None,
              return_complex: bool = False):
        r"""See :func:`torch.istft`"""
        if has_torch_function_unary(self):
            return handle_torch_function(
                Tensor.istft, (self,), self, n_fft, hop_length=hop_length, win_length=win_length,
                window=window, center=center, normalized=normalized, onesided=onesided, length=length,
                return_complex=return_complex
            )
        return torch.istft(self, n_fft, hop_length, win_length, window, center,
                           normalized, onesided, length, return_complex=return_complex)

    def resize(self, *sizes):
        if has_torch_function_unary(self):
            return handle_torch_function(Tensor.resize, (self,), self, *sizes)
        warnings.warn("non-inplace resize is deprecated")
        from torch.autograd._functions import Resize
        return Resize.apply(self, sizes)

    def resize_as(self, tensor):
        if has_torch_function_variadic(self, tensor):
            return handle_torch_function(Tensor.resize_as, (self, tensor), self, tensor)
        warnings.warn("non-inplace resize_as is deprecated")
        from torch.autograd._functions import Resize
        return Resize.apply(self, tensor.size())

    def split(self, split_size, dim=0):
        r"""See :func:`torch.split`
        """
        if has_torch_function_unary(self):
            return handle_torch_function(Tensor.split, (self,), self, split_size, dim=dim)
        if isinstance(split_size, int):
            return super(Tensor, self).split(split_size, dim)
        elif isinstance(split_size, Tensor):
            try:
                split_size = int(split_size)
                return super(Tensor, self).split(split_size, dim)
            except ValueError:
                return super(Tensor, self).split_with_sizes(split_size, dim)
        else:
            return super(Tensor, self).split_with_sizes(split_size, dim)

    def unique(self, sorted=True, return_inverse=False, return_counts=False, dim=None):
        r"""Returns the unique elements of the input tensor.

        See :func:`torch.unique`
        """
        if has_torch_function_unary(self):
            return handle_torch_function(
                Tensor.unique, (self,), self, sorted=sorted, return_inverse=return_inverse,
                return_counts=return_counts, dim=dim
            )
        return torch.unique(self, sorted=sorted, return_inverse=return_inverse, return_counts=return_counts, dim=dim)

    def unique_consecutive(self, return_inverse=False, return_counts=False, dim=None):
        r"""Eliminates all but the first element from every consecutive group of equivalent elements.

        See :func:`torch.unique_consecutive`
        """
        if has_torch_function_unary(self):
            return handle_torch_function(
                Tensor.unique_consecutive, (self,), self, return_inverse=return_inverse,
                return_counts=return_counts, dim=dim
            )
        return torch.unique_consecutive(self, return_inverse=return_inverse, return_counts=return_counts, dim=dim)

    def __rsub__(self, other):
        if has_torch_function_variadic(self, other):
            return handle_torch_function(Tensor.__rsub__, (self, other), self, other)
        return _C._VariableFunctions.rsub(self, other)

    def __rdiv__(self, other):
<<<<<<< HEAD
        if has_torch_function_variadic(self, other):
            return handle_torch_function(Tensor.__rdiv__, (self, other), self, other)
        if self.dtype.is_floating_point or self.dtype.is_complex:
            return self.reciprocal() * other
        else:
            return self.to(torch.get_default_dtype()).reciprocal() * other
=======
        relevant_args = (self, other)
        if type(self) is not Tensor and type(other) is not Tensor and has_torch_function(relevant_args):
            return handle_torch_function(Tensor.__rdiv__, relevant_args, self, other)
        return self.reciprocal() * other
>>>>>>> 80c15878

    __rtruediv__ = __rdiv__
    __itruediv__ = _C._TensorBase.__idiv__

    __pow__ = _C._TensorBase.pow

    def __format__(self, format_spec):
        if has_torch_function_unary(self):
            return handle_torch_function(Tensor.__format__, (self,), self, format_spec)
        if self.dim() == 0:
            return self.item().__format__(format_spec)
        return object.__format__(self, format_spec)

    def __ipow__(self, other):  # type: ignore[misc]
        if has_torch_function_variadic(self, other):
            return handle_torch_function(Tensor.__ipow__, (self, other), self, other)
        return NotImplemented

    @_wrap_type_error_to_not_implemented
    def __rpow__(self, other):
        dtype = torch.result_type(other, self)
        return torch.tensor(other, dtype=dtype, device=self.device) ** self

    @_wrap_type_error_to_not_implemented
    def __floordiv__(self, other):
        return torch.floor_divide(self, other)

    @_wrap_type_error_to_not_implemented
    def __rfloordiv__(self, other):
        return torch.floor_divide(other, self)

    __neg__ = _C._TensorBase.neg
    __abs__ = _C._TensorBase.abs

    def __len__(self):
        if has_torch_function_unary(self):
            return handle_torch_function(Tensor.__len__, (self,), self)
        if self.dim() == 0:
            raise TypeError("len() of a 0-d tensor")
        return self.shape[0]

    def __iter__(self):
        # NB: we use 'imap' and not 'map' here, so that in Python 2 we get a
        # generator and don't eagerly perform all the indexes.  This could
        # save us work, and also helps keep trace ordering deterministic
        # (e.g., if you zip(*hiddens), the eager map will force all the
        # indexes of hiddens[0] before hiddens[1], while the generator
        # map will interleave them.)
        if has_torch_function_unary(self):
            return handle_torch_function(Tensor.__iter__, (self,), self)
        if self.dim() == 0:
            raise TypeError('iteration over a 0-d tensor')
        if torch._C._get_tracing_state():
            warnings.warn('Iterating over a tensor might cause the trace to be incorrect. '
                          'Passing a tensor of different shape won\'t change the number of '
                          'iterations executed (and might lead to errors or silently give '
                          'incorrect results).', category=RuntimeWarning)
        return iter(self.unbind(0))

    def __hash__(self):
        if has_torch_function_unary(self):
            return handle_torch_function(Tensor.__hash__, (self,), self)
        return id(self)

    def __dir__(self):
        if has_torch_function_unary(self):
            return handle_torch_function(Tensor.__dir__, (self,), self)
        if self.is_quantized:
            warnings.warn('Only a small subset of methods are supported for quantized tensors.')
        tensor_methods = dir(self.__class__)
        tensor_methods.remove('volatile')  # deprecated
        attrs = list(self.__dict__.keys())
        keys = tensor_methods + attrs

        # property only available dense, cuda tensors
        if (not self.is_cuda) or self.is_sparse:
            keys.remove("__cuda_array_interface__")

        return sorted(keys)

    # Numpy array interface, to support `numpy.asarray(tensor) -> ndarray`
    __array_priority__ = 1000    # prefer Tensor ops over numpy ones

    def __array__(self, dtype=None):
        if has_torch_function_unary(self):
            return handle_torch_function(Tensor.__array__, (self,), self, dtype=dtype)
        if dtype is None:
            return self.numpy()
        else:
            return self.numpy().astype(dtype, copy=False)

    # Wrap Numpy array again in a suitable tensor when done, to support e.g.
    # `numpy.sin(tensor) -> tensor` or `numpy.greater(tensor, 0) -> ByteTensor`
    def __array_wrap__(self, array):
        if has_torch_function_unary(self):
            return handle_torch_function(Tensor.__array_wrap__, (self,), self, array=array)
        if array.dtype == bool:
            # Workaround, torch has no built-in bool tensor
            array = array.astype('uint8')
        return torch.from_numpy(array)

    def __contains__(self, element):
        r"""Check if `element` is present in tensor

        Args:
            element (Tensor or scalar): element to be checked
                for presence in current tensor"
        """
        if has_torch_function_unary(self):
            return handle_torch_function(Tensor.__contains__, (self,), self, element)
        if isinstance(element, (torch.Tensor, Number)):
            # type hint doesn't understand the __contains__ result array
            return (element == self).any().item()  # type: ignore[union-attr]

        raise RuntimeError(
            "Tensor.__contains__ only supports Tensor or scalar, but you passed in a %s." %
            type(element)
        )

    @property
    def __cuda_array_interface__(self):
        """Array view description for cuda tensors.

        See:
        https://numba.pydata.org/numba-doc/latest/cuda/cuda_array_interface.html
        """
        if has_torch_function_unary(self):
            # TODO mypy doesn't support @property, see: https://github.com/python/mypy/issues/6185
            return handle_torch_function(Tensor.__cuda_array_interface__.__get__, (self,), self)  # type: ignore[attr-defined]

        # raise AttributeError for unsupported tensors, so that
        # hasattr(cpu_tensor, "__cuda_array_interface__") is False.
        if not self.is_cuda:
            raise AttributeError(
                "Can't get __cuda_array_interface__ on non-CUDA tensor type: %s "
                "If CUDA data is required use tensor.cuda() to copy tensor to device memory." %
                self.type()
            )

        if self.is_sparse:
            raise AttributeError(
                "Can't get __cuda_array_interface__ on sparse type: %s "
                "Use Tensor.to_dense() to convert to a dense tensor first." %
                self.type()
            )

        # RuntimeError, matching tensor.__array__() behavior.
        if self.requires_grad:
            raise RuntimeError(
                "Can't get __cuda_array_interface__ on Variable that requires grad. "
                "If gradients aren't required, use var.detach() to get Variable that doesn't require grad."
            )

        # CUDA devices are little-endian and tensors are stored in native byte
        # order. 1-byte entries are endian-agnostic.
        typestr = {
            torch.complex64: "<c8",
            torch.complex128: "<c16",
            torch.float16: "<f2",
            torch.float32: "<f4",
            torch.float64: "<f8",
            torch.uint8: "|u1",
            torch.int8: "|i1",
            torch.int16: "<i2",
            torch.int32: "<i4",
            torch.int64: "<i8",
        }[self.dtype]

        itemsize = self.storage().element_size()

        shape = tuple(self.shape)
        if self.is_contiguous():
            # __cuda_array_interface__ v2 requires the strides to be omitted
            # (either not set or set to None) for C-contiguous arrays.
            strides = None
        else:
            strides = tuple(s * itemsize for s in self.stride())
        data_ptr = self.data_ptr() if self.numel() > 0 else 0
        data = (data_ptr, False)  # read-only is false

        return dict(typestr=typestr, shape=shape, strides=strides, data=data, version=2)

    def refine_names(self, *names):
        r"""Refines the dimension names of :attr:`self` according to :attr:`names`.

        Refining is a special case of renaming that "lifts" unnamed dimensions.
        A ``None`` dim can be refined to have any name; a named dim can only be
        refined to have the same name.

        Because named tensors can coexist with unnamed tensors, refining names
        gives a nice way to write named-tensor-aware code that works with both
        named and unnamed tensors.

        :attr:`names` may contain up to one Ellipsis (``...``).
        The Ellipsis is expanded greedily; it is expanded in-place to fill
        :attr:`names` to the same length as ``self.dim()`` using names from the
        corresponding indices of ``self.names``.

        Python 2 does not support Ellipsis but one may use a string literal
        instead (``'...'``).

        Args:
            names (iterable of str): The desired names of the output tensor. May
                contain up to one Ellipsis.

        Examples::

            >>> imgs = torch.randn(32, 3, 128, 128)
            >>> named_imgs = imgs.refine_names('N', 'C', 'H', 'W')
            >>> named_imgs.names
            ('N', 'C', 'H', 'W')

            >>> tensor = torch.randn(2, 3, 5, 7, 11)
            >>> tensor = tensor.refine_names('A', ..., 'B', 'C')
            >>> tensor.names
            ('A', None, None, 'B', 'C')

        .. warning::
            The named tensor API is experimental and subject to change.

        """
        if has_torch_function_unary(self):
            return handle_torch_function(Tensor.refine_names, (self,), self, *names)
        names = resolve_ellipsis(names, self.names, 'refine_names')
        return super(Tensor, self).refine_names(names)

    def align_to(self, *names):
        r"""Permutes the dimensions of the :attr:`self` tensor to match the order
        specified in :attr:`names`, adding size-one dims for any new names.

        All of the dims of :attr:`self` must be named in order to use this method.
        The resulting tensor is a view on the original tensor.

        All dimension names of :attr:`self` must be present in :attr:`names`.
        :attr:`names` may contain additional names that are not in ``self.names``;
        the output tensor has a size-one dimension for each of those new names.

        :attr:`names` may contain up to one Ellipsis (``...``).
        The Ellipsis is expanded to be equal to all dimension names of :attr:`self`
        that are not mentioned in :attr:`names`, in the order that they appear
        in :attr:`self`.

        Python 2 does not support Ellipsis but one may use a string literal
        instead (``'...'``).

        Args:
            names (iterable of str): The desired dimension ordering of the
                output tensor. May contain up to one Ellipsis that is expanded
                to all unmentioned dim names of :attr:`self`.

        Examples::

            >>> tensor = torch.randn(2, 2, 2, 2, 2, 2)
            >>> named_tensor = tensor.refine_names('A', 'B', 'C', 'D', 'E', 'F')

            # Move the F and E dims to the front while keeping the rest in order
            >>> named_tensor.align_to('F', 'E', ...)

        .. warning::
            The named tensor API is experimental and subject to change.

        """
        if has_torch_function_unary(self):
            return handle_torch_function(Tensor.align_to, (self,), self, *names)
        ellipsis_idx = single_ellipsis_index(names, 'align_to')
        if ellipsis_idx is None:
            return super(Tensor, self).align_to(names)
        return super(Tensor, self).align_to(
            [name for name in names if not is_ellipsis(name)],
            ellipsis_idx)

    def unflatten(self, dim, sizes):
        r"""Expands the dimension :attr:`dim` of the :attr:`self` tensor over multiple dimensions
        of sizes given by :attr:`sizes`.

        * :attr:`sizes` is the new shape of the unflattened dimension and it can be a `Tuple[int]` as well
          as `torch.Size` if :attr:`self` is a `Tensor`, or `namedshape` (Tuple[(name: str, size: int)])
          if :attr:`self` is a `NamedTensor`. The total number of elements in sizes must match the number
          of elements in the original dim being unflattened.

        Args:
            dim (Union[int, str]): Dimension to unflatten
            sizes (Union[Tuple[int] or torch.Size, Tuple[Tuple[str, int]]]): New shape of the unflattened dimension

        Examples:
            >>> torch.randn(3, 4, 1).unflatten(1, (2, 2)).shape
            torch.Size([3, 2, 2, 1])
            >>> torch.randn(2, 4, names=('A', 'B')).unflatten('B', (('B1', 2), ('B2', 2)))
            tensor([[[-1.1772,  0.0180],
                    [ 0.2412,  0.1431]],

                    [[-1.1819, -0.8899],
                    [ 1.5813,  0.2274]]], names=('A', 'B1', 'B2'))

        .. warning::
            The named tensor API is experimental and subject to change.
        """
        if has_torch_function_unary(self):
            return handle_torch_function(Tensor.unflatten, (self,), self, dim, sizes)

        if not sizes:
            raise RuntimeError("unflatten: sizes must be non-empty")

        names = None
        if isinstance(sizes, OrderedDict) or (isinstance(sizes, (tuple, list)) and isinstance(sizes[0], (tuple, list))):
            names, sizes = unzip_namedshape(sizes)
        return super(Tensor, self).unflatten(dim, sizes, names)


    def rename_(self, *names, **rename_map):
        """In-place version of :meth:`~Tensor.rename`."""

        if has_torch_function_unary(self):
            return handle_torch_function(Tensor.rename_, (self,), self, *names, **rename_map)

        # Note [rename_ / rename API]
        # The Python API for these is different from the C++ API. In Python:
        # 1) tensor.rename(*names) takes a vararglist of names
        # 2) tensor.rename(**rename_map) takes a map of names to rename.
        # C++ is static, making it difficult to implement similar behavior.
        return update_names(self, names, rename_map, inplace=True)

    def rename(self, *names, **rename_map):
        """Renames dimension names of :attr:`self`.

        There are two main usages:

        ``self.rename(**rename_map)`` returns a view on tensor that has dims
        renamed as specified in the mapping :attr:`rename_map`.

        ``self.rename(*names)`` returns a view on tensor, renaming all
        dimensions positionally using :attr:`names`.
        Use ``self.rename(None)`` to drop names on a tensor.

        One cannot specify both positional args :attr:`names` and keyword args
        :attr:`rename_map`.

        Examples::

            >>> imgs = torch.rand(2, 3, 5, 7, names=('N', 'C', 'H', 'W'))
            >>> renamed_imgs = imgs.rename(N='batch', C='channels')
            >>> renamed_imgs.names
            ('batch', 'channels', 'H', 'W')

            >>> renamed_imgs = imgs.rename(None)
            >>> renamed_imgs.names
            (None,)

            >>> renamed_imgs = imgs.rename('batch', 'channel', 'height', 'width')
            >>> renamed_imgs.names
            ('batch', 'channel', 'height', 'width')

        .. warning::
            The named tensor API is experimental and subject to change.

        """
        if has_torch_function_unary(self):
            return handle_torch_function(Tensor.rename, (self,), self, *names, **rename_map)

        # See Note [rename_ / rename API]
        return update_names(self, names, rename_map, inplace=False)

    def _update_names(self, names, inplace):
        if has_torch_function_unary(self):
            return handle_torch_function(Tensor._update_names, (self,), self, names, inplace)

        # See Note [rename_ / rename API]
        if inplace:
            return super(Tensor, self).rename_(names)
        else:
            return super(Tensor, self).rename(names)

    @property
    def grad(self):
        """
        This attribute is ``None`` by default and becomes a Tensor the first time a call to
        :func:`backward` computes gradients for ``self``.
        The attribute will then contain the gradients computed and future calls to
        :func:`backward` will accumulate (add) gradients into it.
        """
        if has_torch_function_unary(self):
            # TODO mypy doesn't support @property, see: https://github.com/python/mypy/issues/6185
            return handle_torch_function(Tensor.grad.__get__, (self,), self)  # type: ignore[attr-defined]

        if self.requires_grad and not hasattr(self, "retains_grad") and not self.is_leaf and self._grad is None:
            warnings.warn("The .grad attribute of a Tensor that is not a leaf Tensor is being accessed. Its .grad "
                          "attribute won't be populated during autograd.backward(). If you indeed want the gradient "
                          "for a non-leaf Tensor, use .retain_grad() on the non-leaf Tensor. If you access the "
                          "non-leaf Tensor by mistake, make sure you access the leaf Tensor instead. See "
                          "github.com/pytorch/pytorch/pull/30531 for more informations.", stacklevel=2)
        return self._grad

    @grad.setter
    def grad(self, new_grad):
        if has_torch_function_unary(self):
            # TODO mypy doesn't support @property, see: https://github.com/python/mypy/issues/6185
            return handle_torch_function(Tensor.grad.__set__, (self,), self, new_grad)  # type: ignore[attr-defined]
        self._grad = new_grad

    @grad.deleter
    def grad(self):
        if has_torch_function_unary(self):
            # TODO mypy doesn't support @property, see: https://github.com/python/mypy/issues/6185
            return handle_torch_function(Tensor.grad.__delete__, (self,), self)  # type: ignore[attr-defined]
        del self._grad

    @classmethod
    def __torch_function__(cls, func, types, args=(), kwargs=None):
        """
        This __torch_function__ implementation wraps subclasses such that
        methods called on subclasses return a subclass instance instead of
        a ``torch.Tensor`` instance.

        One corollary to this is that you need coverage for torch.Tensor
        methods if implementing __torch_function__ for subclasses.

        We recommend always calling ``super().__torch_function__`` as the base
        case when doing the above.

        While not mandatory, we recommend making `__torch_function__` a classmethod.
        """
        if kwargs is None:
            kwargs = {}

        if not all(issubclass(cls, t) for t in types):
            return NotImplemented

        with _C.DisableTorchFunction():
            ret = func(*args, **kwargs)
            return _convert(ret, cls)

    __module__ = 'torch'


def _convert(ret, cls):
    if cls is Tensor:
        return ret

    if isinstance(ret, Tensor):
        ret = ret.as_subclass(cls)

    if isinstance(ret, (tuple, list)):
        # Also handles things like namedtuples
        ret = type(ret)(_convert(r, cls) for r in ret)

    return ret<|MERGE_RESOLUTION|>--- conflicted
+++ resolved
@@ -508,19 +508,9 @@
         return _C._VariableFunctions.rsub(self, other)
 
     def __rdiv__(self, other):
-<<<<<<< HEAD
         if has_torch_function_variadic(self, other):
             return handle_torch_function(Tensor.__rdiv__, (self, other), self, other)
-        if self.dtype.is_floating_point or self.dtype.is_complex:
-            return self.reciprocal() * other
-        else:
-            return self.to(torch.get_default_dtype()).reciprocal() * other
-=======
-        relevant_args = (self, other)
-        if type(self) is not Tensor and type(other) is not Tensor and has_torch_function(relevant_args):
-            return handle_torch_function(Tensor.__rdiv__, relevant_args, self, other)
         return self.reciprocal() * other
->>>>>>> 80c15878
 
     __rtruediv__ = __rdiv__
     __itruediv__ = _C._TensorBase.__idiv__
