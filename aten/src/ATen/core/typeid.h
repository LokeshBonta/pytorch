--- conflicted
+++ resolved
@@ -17,17 +17,12 @@
 
 #include <exception>
 
-<<<<<<< HEAD
-#include "caffe2/core/macros.h"
-#include "c10/util/C++17.h"
-#include "c10/util/Metaprogramming.h"
-=======
->>>>>>> 73ef053b
 #include "ATen/core/Backtrace.h"
 #include "ATen/core/Half.h"
 #include "ATen/core/IdWrapper.h"
 #include "ATen/core/Macros.h"
 #include "c10/util/C++17.h"
+#include "c10/util/Metaprogramming.h"
 #include "c10/util/Exception.h"
 #include "caffe2/core/macros.h"
 
@@ -174,36 +169,18 @@
       " is not default-constructible.");
 }
 
-<<<<<<< HEAD
 template<class T>
-inline constexpr TypeMetaData::PlacementNew* _PickCtor() noexcept {
+inline constexpr TypeMetaData::PlacementNew* _PickPlacementNew() {
   using c10::guts::if_constexpr;
   return if_constexpr<std::is_fundamental<T>::value || std::is_pointer<T>::value>(
      /* then */ [](auto) { return nullptr; },
      /* else */ [](auto) {
          return if_constexpr<std::is_default_constructible<T>::value>(
-           /* then */ [](auto) { return &_Ctor<T>; },
-           /* else */ [](auto) { return &_CtorNotDefault<T>; }
+           /* then */ [](auto) { return &_PlacementNew<T>; },
+           /* else */ [](auto) { return &_PlacementNewNotDefault<T>; }
          );
        }
   );
-=======
-template<
-    typename T,
-    c10::guts::enable_if_t<std::is_default_constructible<T>::value>* = nullptr>
-inline constexpr TypeMetaData::PlacementNew* _PickPlacementNew() {
-  return
-    (std::is_fundamental<T>::value || std::is_pointer<T>::value)
-    ? nullptr
-    : &_PlacementNew<T>;
-}
-
-template<
-    typename T,
-    c10::guts::enable_if_t<!std::is_default_constructible<T>::value>* = nullptr>
-inline constexpr TypeMetaData::PlacementNew* _PickPlacementNew() {
-  static_assert(!std::is_fundamental<T>::value && !std::is_pointer<T>::value, "this should have picked the other SFINAE case");
-  return &_PlacementNewNotDefault<T>;
 }
 
 template <typename T>
@@ -230,7 +207,6 @@
     c10::guts::enable_if_t<!std::is_default_constructible<T>::value>* = nullptr>
 inline constexpr TypeMetaData::New* _PickNew() {
   return &_NewNotDefault<T>;
->>>>>>> 73ef053b
 }
 
 /**
@@ -255,9 +231,8 @@
       " does not allow assignment.");
 }
 
-<<<<<<< HEAD
 template<class T>
-inline constexpr TypeMetaData::TypedCopy* _PickCopy() noexcept {
+inline constexpr TypeMetaData::Copy* _PickCopy() noexcept {
   using c10::guts::if_constexpr;
   return if_constexpr<std::is_fundamental<T>::value || std::is_pointer<T>::value>(
      /* then */ [](auto) { return nullptr; },
@@ -268,26 +243,6 @@
          );
        }
   );
-=======
-template<
-    typename T,
-    c10::guts::enable_if_t<std::is_copy_assignable<T>::value>* = nullptr
-    >
-inline constexpr TypeMetaData::Copy* _PickCopy() {
-  return
-    (std::is_fundamental<T>::value || std::is_pointer<T>::value)
-    ? nullptr
-    : &_Copy<T>;
-}
-
-template<
-    typename T,
-    c10::guts::enable_if_t<!std::is_copy_assignable<T>::value>* = nullptr
-    >
-inline constexpr TypeMetaData::Copy* _PickCopy() {
-  static_assert(!std::is_fundamental<T>::value && !std::is_pointer<T>::value, "this should have picked the other SFINAE case");
-  return &_CopyNotAllowed<T>;
->>>>>>> 73ef053b
 }
 
 /**
@@ -301,15 +256,6 @@
   }
 }
 
-<<<<<<< HEAD
-template<class T>
-inline constexpr TypeMetaData::TypedDestructor* _PickDtor() noexcept {
-  using c10::guts::if_constexpr;
-  return if_constexpr<std::is_fundamental<T>::value || std::is_pointer<T>::value>(
-    /* then */ [](auto) { return nullptr; },
-    /* else */ [](auto) { return &_Dtor<T>; }
-  );
-=======
 template <typename T>
 inline constexpr TypeMetaData::PlacementDelete* _PickPlacementDelete() {
   return
@@ -322,7 +268,6 @@
 inline void _Delete(void* ptr) {
   T* typed_ptr = static_cast<T*>(ptr);
   delete typed_ptr;
->>>>>>> 73ef053b
 }
 
 template<class T>
