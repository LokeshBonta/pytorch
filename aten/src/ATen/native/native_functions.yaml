--- conflicted
+++ resolved
@@ -5898,17 +5898,7 @@
 - func: qr(Tensor self, bool some=True) -> (Tensor Q, Tensor R)
   variants: method, function
   dispatch:
-<<<<<<< HEAD
-    DefaultBackend: qr
-
-- func: _qr_helper(Tensor self, bool some) -> (Tensor, Tensor)
-  variants: function
-  dispatch:
-    CPU: _qr_helper_cpu
-    CUDA: _qr_helper_cuda
-=======
     Math: qr
->>>>>>> c0e3b56a
 
 - func: geqrf.a(Tensor self, *, Tensor(a!) a, Tensor(b!) tau) -> (Tensor(a!) a, Tensor(b!) tau)
   use_c10_dispatcher: hacky_wrapper_for_legacy_signatures
