--- conflicted
+++ resolved
@@ -9380,9 +9380,6 @@
   dispatch:
     DefaultBackend: det
 
-<<<<<<< HEAD
-- func: linalg_inv(Tensor self) -> Tensor
-=======
 - func: _syevd_helper(Tensor self, bool compute_eigenvectors, str uplo) -> (Tensor, Tensor)
   use_c10_dispatcher: full
   variants: function
@@ -9391,12 +9388,34 @@
     CUDA: _syevd_helper_cuda
 
 - func: linalg_eigh(Tensor self, str UPLO="L") -> (Tensor eigenvalues, Tensor eigenvectors)
->>>>>>> 4ed7f36e
   python_module: linalg
   use_c10_dispatcher: full
   variants: function
   dispatch:
-<<<<<<< HEAD
+    DefaultBackend: linalg_eigh
+
+- func: linalg_eigh.eigvals(Tensor self, str UPLO="L", *, Tensor(a!) eigvals, Tensor(b!) eigvecs) -> (Tensor(a!) eigenvalues, Tensor(b!) eigenvectors)
+  python_module: linalg
+  dispatch:
+    DefaultBackend: linalg_eigh_out
+
+- func: linalg_eigvalsh(Tensor self, str UPLO="L") -> Tensor
+  python_module: linalg
+  use_c10_dispatcher: full
+  variants: function
+  dispatch:
+    DefaultBackend: linalg_eigvalsh
+
+- func: linalg_eigvalsh.out(Tensor self, str UPLO='L', *, Tensor(a!) out) -> Tensor(a!)
+  python_module: linalg
+  dispatch:
+    DefaultBackend: linalg_eigvalsh_out
+
+- func: linalg_inv(Tensor self) -> Tensor
+  python_module: linalg
+  use_c10_dispatcher: full
+  variants: function
+  dispatch:
     DefaultBackend: linalg_inv
 
 - func: linalg_inv.out(Tensor self, *, Tensor(a!) out) -> Tensor(a!)
@@ -9404,26 +9423,6 @@
   variants: function
   dispatch:
     DefaultBackend: linalg_inv_out
-=======
-    DefaultBackend: linalg_eigh
-
-- func: linalg_eigh.eigvals(Tensor self, str UPLO="L", *, Tensor(a!) eigvals, Tensor(b!) eigvecs) -> (Tensor(a!) eigenvalues, Tensor(b!) eigenvectors)
-  python_module: linalg
-  dispatch:
-    DefaultBackend: linalg_eigh_out
-
-- func: linalg_eigvalsh(Tensor self, str UPLO="L") -> Tensor
-  python_module: linalg
-  use_c10_dispatcher: full
-  variants: function
-  dispatch:
-    DefaultBackend: linalg_eigvalsh
-
-- func: linalg_eigvalsh.out(Tensor self, str UPLO='L', *, Tensor(a!) out) -> Tensor(a!)
-  python_module: linalg
-  dispatch:
-    DefaultBackend: linalg_eigvalsh_out
->>>>>>> 4ed7f36e
 
 # torch.outer, alias for torch.ger
 - func: outer(Tensor self, Tensor vec2) -> Tensor
